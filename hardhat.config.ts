--- conflicted
+++ resolved
@@ -56,44 +56,7 @@
                         "*": {
                             Masset: ["storageLayout"],
                             FeederPool: ["storageLayout"],
-                        },
-                    },
-                },
-            },
-<<<<<<< HEAD
-            {
-                version: "0.8.2",
-                settings: {
-                    optimizer: {
-                        enabled: true,
-                        runs: 200,
-                    },
-                    outputSelection: {
-                        "*": {
-                            Masset: ["storageLayout"],
-                            FeederPool: ["storageLayout"],
-                        },
-                    },
-=======
-            outputSelection: {
-                "*": {
-                    Masset: ["storageLayout"],
-                    FeederPool: ["storageLayout"],
-                    EmissionsController: ["storageLayout"],
->>>>>>> 979e123f
-                },
-            },
-            {
-                version: "0.5.16",
-                settings: {
-                    optimizer: {
-                        enabled: true,
-                        runs: 200,
-                    },
-                    outputSelection: {
-                        "*": {
-                            Masset: ["storageLayout"],
-                            FeederPool: ["storageLayout"],
+                            EmissionsController: ["storageLayout"],
                         },
                     },
                 },
@@ -112,7 +75,22 @@
                         },
                     },
                 },
-            },
+            },            
+            {
+                version: "0.5.16",
+                settings: {
+                    optimizer: {
+                        enabled: true,
+                        runs: 200,
+                    },
+                    outputSelection: {
+                        "*": {
+                            Masset: ["storageLayout"],
+                            FeederPool: ["storageLayout"],
+                        },
+                    },
+                },
+            }
         ],
     },
     paths: { artifacts: "./build" },
