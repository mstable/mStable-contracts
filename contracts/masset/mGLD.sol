pragma solidity ^0.5.12;
pragma experimental ABIEncoderV2;

import { Masset } from "./Masset.sol";

/**
  * @title mGLD
  * @author Stability Labs Pty Ltd
  * @dev Base layer functionality for the Masset
  */
contract MGLD is Masset {

    /** @dev constructor */
    constructor (
        address _nexus,
        address[] memory _bassets,
        uint256[] memory _bassetWeights,
        uint256[] memory _measurementMultiples,
<<<<<<< HEAD
        bool[] memory _isTransferFees,
=======
        bool[] memory _hasTransferFees,
>>>>>>> f48c6c0f
        address _feePool,
        address _forgeValidator
    )
        Masset(
            "mStable Gold",
            "mGLD",
            _nexus,
            _bassets,
            _bassetWeights,
            _measurementMultiples,
<<<<<<< HEAD
            _isTransferFees,
=======
            _hasTransferFees,
>>>>>>> f48c6c0f
            _feePool,
            _forgeValidator
        )
        public
    {
        // basket.hasFeesEnabled = true;
    }

    // TODO - Override or separate out 'Minting' functions here -
    // Minting volume for mGLD relies on subtracting the transfer/demourrage fees first
}<|MERGE_RESOLUTION|>--- conflicted
+++ resolved
@@ -16,11 +16,7 @@
         address[] memory _bassets,
         uint256[] memory _bassetWeights,
         uint256[] memory _measurementMultiples,
-<<<<<<< HEAD
-        bool[] memory _isTransferFees,
-=======
         bool[] memory _hasTransferFees,
->>>>>>> f48c6c0f
         address _feePool,
         address _forgeValidator
     )
@@ -31,19 +27,11 @@
             _bassets,
             _bassetWeights,
             _measurementMultiples,
-<<<<<<< HEAD
-            _isTransferFees,
-=======
             _hasTransferFees,
->>>>>>> f48c6c0f
             _feePool,
             _forgeValidator
         )
         public
     {
-        // basket.hasFeesEnabled = true;
     }
-
-    // TODO - Override or separate out 'Minting' functions here -
-    // Minting volume for mGLD relies on subtracting the transfer/demourrage fees first
 }