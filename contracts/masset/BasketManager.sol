pragma solidity 0.5.16;
pragma experimental ABIEncoderV2;

// External
import { IPlatformIntegration } from "../interfaces/IPlatformIntegration.sol";
import { IERC20 } from "openzeppelin-solidity/contracts/token/ERC20/IERC20.sol";

// Internal
import { InitializableModule } from "../shared/InitializableModule.sol";
import { IBasketManager } from "../interfaces/IBasketManager.sol";
import { Initializable } from "@openzeppelin/upgrades/contracts/Initializable.sol";

// Libs
import { CommonHelpers } from "../shared/CommonHelpers.sol";
import { SafeERC20 } from "openzeppelin-solidity/contracts/token/ERC20/SafeERC20.sol";
import { SafeMath } from "openzeppelin-solidity/contracts/math/SafeMath.sol";
import { StableMath } from "../shared/StableMath.sol";

/**
 * @title   BasketManager
 * @notice  Manages the Basket composition for a particular mAsset. Feeds all required
 *          basket data to the mAsset and is responsible for keeping accurate data.
 *          BasketManager can also optimise lending pool integrations and perform
 *          re-collateralisation on failed bAssets.
 * @dev     VERSION: 1.0
 *          DATE:    2020-03-26
 */
contract BasketManager is Initializable, IBasketManager, InitializableModule {

    using SafeMath for uint256;
    using StableMath for uint256;
    using SafeERC20 for IERC20;

    // Events for Basket composition changes
    event BassetAdded(address indexed bAsset, address integrator);
    event BassetRemoved(address indexed bAsset);
    event BasketWeightsUpdated(address[] indexed bAssets, uint256[] targetWeights);
    event GraceUpdated(uint256 newGrace);
    event BassetStatusChanged(address indexed bAsset, BassetStatus status);

    // mAsset linked to the manager (const)
    address public mAsset;

    // Struct holding Basket details
    Basket public basket;
    // Variable used to determine deviation threshold in ForgeValidator
    uint256 public grace;
    // Mapping holds bAsset token address => array index
    mapping(address => uint8) private bAssetsMap;
    // Holds relative addresses of the integration platforms
    mapping(uint8 => address) public integrations;

    /**
     * @dev Initialization function for upgradable proxy contract.
     *      This function should be called via Proxy just after contract deployment.
     * @param _nexus            Address of system Nexus
     * @param _mAsset           Address of the mAsset whose Basket to manage
     * @param _grace            Deviation allowance for ForgeValidator
     * @param _bAssets          Array of erc20 bAsset addresses
     * @param _integrators      Matching array of the platform intergations for bAssets
     * @param _weights          Weightings of each bAsset, summing to 1e18
     * @param _hasTransferFees  Bool signifying if this bAsset has xfer fees
     */
    function initialize(
        address _nexus,
        address _mAsset,
        uint256 _grace,
<<<<<<< HEAD
        address[] memory _bAssets,
        address[] memory _integrators,
        uint256[] memory _weights,
        bool[] memory _hasTransferFees
=======
        address[] calldata _bassets,
        address[] calldata _integrators,
        uint256[] calldata _weights,
        bool[] calldata _hasTransferFees
>>>>>>> 9774341f
    )
        external
        initializer
    {
        InitializableModule._initialize(_nexus);

        mAsset = _mAsset;
        grace = _grace;

        require(_bAssets.length > 0, "Must initialise with some bAssets");

        // Defaults
        basket.maxBassets = 16;               // 16
        basket.collateralisationRatio = 1e18; // 100%

        for (uint256 i = 0; i < _bAssets.length; i++) {
            _addBasset(
                _bAssets[i],
                _integrators[i],
                StableMath.getRatioScale(),
                _hasTransferFees[i]
                );
        }
        _setBasketWeights(_bAssets, _weights);
    }

    /**
     * @dev Requires the overall basket composition to be healthy
     */
    modifier basketIsHealthy(){
        require(!basket.failed, "Basket must be alive");
        _;
    }

    /**
      * @dev Verifies that the caller either Manager or Gov
      */
    modifier managerOrGovernor() {
        require(_manager() == msg.sender || _governor() == msg.sender, "Must be manager or governance");
        _;
    }

    /**
      * @dev Verifies that the caller is governed mAsset
      */
    modifier onlyMasset() {
        require(mAsset == msg.sender, "Must be called by mAsset");
        _;
    }

    /***************************************
                VAULT BALANCE
    ****************************************/

    /**
     * @dev Called by only mAsset, and only when the basket is healthy, to add units to
     *      storage after they have been deposited into the vault
     * @param _bAsset           Index of the bAsset
     * @param _increaseAmount   Units deposited
     */
    function increaseVaultBalance(uint8 _bAsset, address /* _integrator */, uint256 _increaseAmount)
        external
        onlyMasset
        basketIsHealthy
    {
        basket.bassets[_bAsset].vaultBalance = basket.bassets[_bAsset].vaultBalance.add(_increaseAmount);
    }

    /**
     * @dev Called by only mAsset, and only when the basket is healthy, to add units to
     *      storage after they have been deposited into the vault
     * @param _bAssets          Index of the bAsset
     * @param _increaseAmount   Units deposited
     */
    function increaseVaultBalances(
        uint8[] calldata _bAssets,
        address[] calldata /* _integrator */,
        uint256[] calldata _increaseAmount,
        uint256 len
    )
        external
        onlyMasset
        basketIsHealthy
    {
        for(uint i = 0; i < len; i++){
            basket.bassets[_bAssets[i]].vaultBalance = basket.bassets[_bAssets[i]].vaultBalance.add(_increaseAmount[i]);
        }
    }

    /**
     * @dev Called by mAsset after redeeming tokens. Simply reduce the balance in the vault
     * @param _bAsset           Index of the bAsset
     * @param _decreaseAmount   Units withdrawn
     */
    function decreaseVaultBalance(uint8 _bAsset, address /* _integrator */, uint256 _decreaseAmount)
        external
        onlyMasset
    {
        basket.bassets[_bAsset].vaultBalance = basket.bassets[_bAsset].vaultBalance.sub(_decreaseAmount);
    }

    /**
     * @dev Called by mAsset after redeeming tokens. Simply reduce the balance in the vault
     * @param _bAssets          Index of the bAsset
     * @param _decreaseAmount   Units withdrawn
     */
    function decreaseVaultBalances(
        uint8[] calldata _bAssets,
        address[] calldata /* _integrator */,
        uint256[] calldata _decreaseAmount,
        uint256 len
    )
        external
        onlyMasset
    {
        for(uint i = 0; i < len; i++){
            basket.bassets[_bAssets[i]].vaultBalance = basket.bassets[_bAssets[i]].vaultBalance.sub(_decreaseAmount[i]);
        }
    }

    /**
     * @dev Called by mAsset to calculate how much interested has been generated in the basket
     *      and withdraw it. Cycles through the connected platforms to check the balances.
     * @return interestCollected   Total amount of interest collected, in mAsset terms
     * @return bitmap              Bitmap to correspond to the gains
     * @return gains               Array of bAsset units gained
     */
    function collectInterest()
        external
        onlyMasset
        returns (uint256 interestCollected, uint32 bitmap, uint256[] memory gains)
    {
        // Get basket details
        (Basset[] memory allBassets, uint32 bitmapLocal, uint256 count) = _getBassets();
        gains = new uint256[](count);
        interestCollected = 0;

        // foreach bAsset
        for(uint8 i = 0; i < count; i++) {
            Basset memory b = allBassets[i];
            // call each integration to `checkBalance`
            uint256 balance = IPlatformIntegration(integrations[i]).checkBalance(b.addr);
            uint256 oldVaultBalance = b.vaultBalance;

            // accumulate interestdelta (ratioed bAsset
            if(balance > oldVaultBalance) {
                // Update balance
                basket.bassets[i].vaultBalance = balance;

                uint256 interestDelta = balance.sub(oldVaultBalance);
                gains[i] = interestDelta;

                // Calc MassetQ
                uint256 ratioedDelta = interestDelta.mulRatioTruncate(b.ratio);
                interestCollected = interestCollected.add(ratioedDelta);
            } else {
                gains[i] = 0;
            }
        }

        return(interestCollected, bitmapLocal, gains);
    }


    /***************************************
                BASKET ADJUSTMENTS
    ****************************************/

    /**
      * @dev External func to allow the Governor to conduct add operations on the Basket
      * @param _bAsset               Address of the ERC20 token to add to the Basket
      * @param _integration          Address of the vault integration to deposit and withdraw
      * @param _isTransferFeeCharged Bool - are transfer fees charged on this bAsset
      * @return index                Position of the bAsset in the Basket
      */
    function addBasset(address _bAsset, address _integration, bool _isTransferFeeCharged)
        external
        onlyGovernor
        basketIsHealthy
        returns (uint8 index)
    {
        return _addBasset(_bAsset, _integration, StableMath.getRatioScale(), _isTransferFeeCharged);
    }

    /**
      * @dev Adds a bAsset to the Basket, fetching its decimals and calculating the Ratios
      * @param _bAsset               Address of the ERC20 token to add to the Basket
      * @param _integration          Address of the Platform Integration
      * @param _measurementMultiple  Base 1e8 var to determine measurement ratio between bAsset:mAsset
      * @param _isTransferFeeCharged Bool - are transfer fees charged on this bAsset
      * @return index                Position of the bAsset in the Basket
      */
    function _addBasset(
        address _bAsset,
        address _integration,
        uint256 _measurementMultiple,
        bool _isTransferFeeCharged
    )
        internal
        returns (uint8 index)
    {
        require(_bAsset != address(0), "Asset address must be valid");
        require(_integration != address(0), "Asset address must be valid");
        (bool alreadyInBasket, ) = _isAssetInBasket(_bAsset);
        require(!alreadyInBasket, "Asset already exists in Basket");
        require(_measurementMultiple >= 1e6 && _measurementMultiple <= 1e10, "MM out of range");

        // Programmatic enforcement of bAsset validity should service through oracle
        // require(
        //     IManager(_manager()).validateBasset(address(this), _bAsset, _measurementMultiple, _isTransferFeeCharged),
        //     "New bAsset must be valid"
        // );

        uint256 bAsset_decimals = CommonHelpers.getDecimals(_bAsset);

        uint256 delta = uint256(18).sub(bAsset_decimals);

        uint256 ratio = _measurementMultiple.mul(10 ** delta);

        uint8 numberOfBassetsInBasket = uint8(basket.bassets.length);
        require(numberOfBassetsInBasket < basket.maxBassets, "Max bAssets in Basket");

        bAssetsMap[_bAsset] = numberOfBassetsInBasket;
        integrations[numberOfBassetsInBasket] = _integration;

        basket.bassets.push(Basset({
            addr: _bAsset,
            ratio: ratio,
            targetWeight: 0,
            vaultBalance: 0,
            status: BassetStatus.Normal,
            isTransferFeeCharged: _isTransferFeeCharged
        }));


        emit BassetAdded(_bAsset, _integration);

        return numberOfBassetsInBasket;
    }


    /**
      * @dev External call for the governor to set weightings of all bAssets
      * @param _bAssets     Array of bAsset addresses
      * @param _weights     Array of bAsset weights - summing 100% where 100% == 1e18
      */
    function setBasketWeights(
        address[] calldata _bAssets,
        uint256[] calldata _weights
    )
        external
        onlyGovernor
        basketIsHealthy
    {
        _setBasketWeights(_bAssets, _weights);
    }

    /**
      * @notice Sets new Basket weightings
      * @dev Requires the modified bAssets to be in a Normal state
      * @param _bAssets Array of bAsset addresses
      * @param _weights Array of bAsset weights - summing 100% where 100% == 1e18
      */
    function _setBasketWeights(
        address[] memory _bAssets,
        uint256[] memory _weights
    )
        internal
    {
        uint256 bAssetCount = _bAssets.length;
        require(bAssetCount == _weights.length, "Must be matching bAsset arrays");

        for (uint256 i = 0; i < bAssetCount; i++) {
            (bool exists, uint8 index) = _isAssetInBasket(_bAssets[i]);
            require(exists, "bAsset must exist");

            Basset memory bAsset = _getBasset(index);

            uint256 bAssetWeight = _weights[i];

            if(bAsset.status == BassetStatus.Normal) {
<<<<<<< HEAD
                require(bAssetWeight >= 0, "Weight must be positive");
                require(bAssetWeight <= StableMath.getFullScale(), "Asset weight must be <= 1e18");
                basket.bassets[index].targetWeight = bAssetWeight;
=======
                require(bassetWeight <= StableMath.getFullScale(), "Asset weight must be <= 1e18");
                basket.bassets[index].targetWeight = bassetWeight;
>>>>>>> 9774341f
            } else {
                require(bAssetWeight == basket.bassets[index].targetWeight, "Affected bAssets must be static");
            }
        }

        _validateBasketWeight();

        emit BasketWeightsUpdated(_bAssets, _weights);
    }

    /**
      * @dev Throws if the total Basket weight does not sum to 100
      */
    function _validateBasketWeight() internal view {
        uint256 len = basket.bassets.length;
        uint256 weightSum = 0;
        for(uint256 i = 0; i < len; i++){
            weightSum = weightSum.add(basket.bassets[i].targetWeight);
        }
        require(weightSum == StableMath.getFullScale(), "Basket weight must be >= 1e18");
    }

    /**
     * @dev Update transfer fee flag for a given bAsset, should it change its fee practice
     * @param _bAsset   bAsset address
     * @param _flag         Charge transfer fee when its set to 'true', otherwise 'false'
     */
    function setTransferFeesFlag(address _bAsset, bool _flag)
        external
        managerOrGovernor
    {
        (bool exist, uint8 index) = _isAssetInBasket(_bAsset);
        require(exist, "bAsset does not exist");
        basket.bassets[index].isTransferFeeCharged = _flag;
    }

    /**
     * @dev Update Grace allowance for use in the Forge Validation
     * @param _newGrace Exact amount of units
     */
    function setGrace(uint256 _newGrace)
        external
        managerOrGovernor
    {
        require(_newGrace >= 1e18 && _newGrace <= 1e25, "Must be within valid grace range");
        grace = _newGrace;
        emit GraceUpdated(_newGrace);
    }

    /**
      * @dev Removes a specific Asset from the Basket, given that its target/collateral
      *      level is already 0, throws if invalid.
      * @param _assetToRemove The asset to remove from the basket
      */
    function removeBasset(address _assetToRemove)
        external
        basketIsHealthy
        managerOrGovernor
    {
        _removeBasset(_assetToRemove);
    }

    /**
      * @dev Removes a specific Asset from the Basket, given that its target/collateral
      *      level is already 0, throws if invalid.
      * @param _assetToRemove The asset to remove from the basket
      */
    function _removeBasset(address _assetToRemove)
    internal {
        (bool existsInBasket, uint8 index) = _isAssetInBasket(_assetToRemove);
        require(existsInBasket, "Asset must appear in Basket");

        uint256 len = basket.bassets.length;
        Basset memory bAsset = basket.bassets[index];
        require(bAsset.targetWeight == 0, "bAsset must have a target weight of 0");
        require(bAsset.vaultBalance == 0, "bAsset vault must be empty");
        require(bAsset.status != BassetStatus.Liquidating, "bAsset must be active");

        basket.bassets[index] = basket.bassets[len-1];
        basket.bassets.pop();

        bAssetsMap[_assetToRemove] = 0;
        integrations[index] = address(0);

        emit BassetRemoved(bAsset.addr);
    }


    /***************************************
                    GETTERS
    ****************************************/

    /**
      * @dev Get basket details for `MassetStructs.Basket`
      * @return b   Basket struct
      */
    function getBasket()
        external
        view
        returns (
            Basket memory b
        )
    {
        return basket;
    }

    /**
      * @dev Prepare given bAsset for Forging. Currently returns integrator
      *      and essential minting info.
      * @param _token     Address of the bAsset
      * @return props     Struct of all relevant Forge information
      */
    function prepareForgeBasset(address _token, uint256 /*_amt*/, bool /*_mint*/)
        external
        returns (
            ForgeProps memory props
        )
    {
        (bool exists, uint8 idx) = _isAssetInBasket(_token);
        require(exists, "bAsset does not exist");
        return ForgeProps({
            isValid: true,
            bAsset: basket.bassets[idx],
            integrator: integrations[idx],
            index: idx,
            grace: grace
        });
    }

    /**
     * @dev Prepare given bAsset bitmap for Forging. Currently returns integrator
     *      and essential minting info for each bAsset
     * @param _bitmap    Bits set in bitmap represents which bAssets to use
     * @param _size      Size of bAssets array
     * @return props     Struct of all relevant Forge information
     */
    function prepareForgeBassets(
        uint32 _bitmap,
        uint8 _size,
        uint256[] calldata /*_amts*/,
        bool /* _isMint */
    )
        external
        returns (ForgePropsMulti memory props)
    {
        Basset[] memory bAssets = new Basset[](_size);
        address[] memory integrators = new address[](_size);
        uint8[] memory indexes = _convertBitmapToIndexArr(_bitmap, _size);
        for(uint8 i = 0; i < indexes.length; i++) {
            bAssets[i] = basket.bassets[indexes[i]];
            integrators[i] = integrations[indexes[i]];
        }
        return ForgePropsMulti({
            isValid: true,
            bAssets: bAssets,
            integrators: integrators,
            indexes: indexes,
            grace: grace
        });
    }

    /**
      * @dev Get data for a all bAssets in basket
      * @return bAssets  Struct[] with full bAsset data
      * @return bitmap   Bitmap for all bAssets
      * @return len      Number of bAssets in the Basket
      */
    function getBassets()
        external
        view
        returns (
            Basset[] memory bAssets,
            uint32 bitmap,
            uint256 len
        )
    {
        return _getBassets();
    }

    /**
      * @dev Get data for a specific bAsset, if it exists
      * @param _token   Address of bAsset
      * @return bAsset  Struct with full bAsset data
      */
    function getBasset(address _token)
        external
        view
        returns (Basset memory bAsset)
    {
        (bool exists, uint8 index) = _isAssetInBasket(_token);
        require(exists, "bAsset must exist");
        return _getBasset(index);
    }

    /**
      * @dev Get current integrator for a specific bAsset, if it exists
      * @param _token       Address of bAsset
      * @return integrator  Address of current integrator
      */
    function getBassetIntegrator(address _token)
        external
        view
        returns (address integrator)
    {
        (bool exists, uint8 index) = _isAssetInBasket(_token);
        require(exists, "bAsset must exist");
        return integrations[index];
    }

    function _getBassets()
        internal
        view
        returns (
            Basset[] memory bAssets,
            uint32 bitmap,
            uint256 len
        )
    {
        len = basket.bassets.length;

        bAssets = new Basset[](len);

        for(uint8 i = 0; i < len; i++){
            bitmap |= uint32(2)**uint8(i);
            bAssets[i] = _getBasset(i);
        }
    }

    function _getBasset(uint8 _bAssetIndex)
        internal
        view
        returns (
            Basset memory bAsset
        )
    {
        return basket.bassets[_bAssetIndex];
    }


    /***************************************
                    HELPERS
    ****************************************/

    /**
     * @dev Returns the bitmap for given bAssets addresses
     * @param _bAssets  bAsset addresses for which bitmap is needed
     * @return bitmap   Bits set according to bAsset address position
     */
    function getBitmapFor(address[] calldata _bAssets) external view returns (uint32 bitmap) {
        for(uint32 i = 0; i < _bAssets.length; i++) {
            (bool exist, uint256 idx) = _isAssetInBasket(_bAssets[i]);
            if(exist) bitmap |= uint32(2)**uint8(idx);
        }
    }

    /**
     * @dev Convert the given bitmap into an array representing bAssets index location in the array
     * @param _bitmap   Bits set in bitmap represents which bAssets to use
     * @param _size     Size of the bAssetsQuantity array
     * @return array having indexes of each bAssets
     */
    function _convertBitmapToIndexArr(uint32 _bitmap, uint8 _size) internal view returns (uint8[] memory) {
        uint8[] memory indexes = new uint8[](_size);
        uint8 idx = 0;
        // Assume there are 4 bAssets in array
        // size = 2
        // bitmap   = 00000000 00000000 00000000 00001010
        // mask     = 00000000 00000000 00000000 00001000 //mask for 4th pos
        // isBitSet = 00000000 00000000 00000000 00001000 //checking 4th pos
        // indexes  = [1, 3]
        uint256 len = basket.bassets.length;
        for(uint8 i = 0; i < len; i++) {
            uint32 mask = uint32(2)**i;
            uint32 isBitSet = _bitmap & mask;
            if(isBitSet >= 1) indexes[idx++] = i;
        }
        require(idx == _size, "Found incorrect elements");
        return indexes;
    }

    /**
      * @dev Checks if a particular asset is in the basket
      * @param _asset   Address of bAsset to look for
      * @return exists  bool to signal that the asset is in basket
      * @return index   uint256 Index of the bAsset
      */
    function _isAssetInBasket(address _asset)
        internal
        view
        returns (bool exists, uint8 index)
    {
        index = bAssetsMap[_asset];
        if(index == 0) {
            if(basket.bassets.length == 0){
                return (false, 0);
            }
            return (basket.bassets[0].addr == _asset, 0);
        }
        return (true, index);
    }

    /**
     * @notice Determine whether or not a bAsset has already undergone re-collateralisation
     * @param _status   Status of the bAsset
     * @return          Bool to determine if undergone re-collateralisation
     */
    function _bAssetHasRecolled(BassetStatus _status)
        internal
        pure
        returns (bool)
    {
        if(_status == BassetStatus.Liquidating ||
            _status == BassetStatus.Liquidated ||
            _status == BassetStatus.Failed) {
            return true;
        }
        return false;
    }


    /***************************************
                RE-COLLATERALISATION
    ****************************************/

    /**
      * @dev Executes the Auto Redistribution event by isolating the bAsset from the Basket
      * @param _bAsset          Address of the ERC20 token to isolate
      * @param _belowPeg        Bool to describe whether the bAsset deviated below peg (t) or above (f)
      * @return alreadyActioned Bool to show whether a bAsset had already been actioned
      */
    function handlePegLoss(address _bAsset, bool _belowPeg)
        external
        managerOrGovernor
        basketIsHealthy
        returns (bool alreadyActioned)
    {
        (bool exists, uint256 i) = _isAssetInBasket(_bAsset);
        require(exists, "bASset must exist in Basket");

        BassetStatus oldStatus = basket.bassets[i].status;
        BassetStatus newStatus = _belowPeg ? BassetStatus.BrokenBelowPeg : BassetStatus.BrokenAbovePeg;

        if(oldStatus == newStatus ||
            _bAssetHasRecolled(oldStatus)) {
            return true;
        }

        // If we need to update the status.. then do it
        basket.bassets[i].status = newStatus;
        emit BassetStatusChanged(_bAsset, newStatus);
        return false;
    }

    /**
      * @dev Negates the isolation of a given bAsset
      * @param _bAsset Address of the bAsset
      */
    function negateIsolation(address _bAsset)
    external
    managerOrGovernor {
        (bool exists, uint256 i) = _isAssetInBasket(_bAsset);
        require(exists, "bASset must exist in Basket");

        BassetStatus currentStatus = basket.bassets[i].status;
        if(currentStatus == BassetStatus.BrokenBelowPeg ||
            currentStatus == BassetStatus.BrokenAbovePeg ||
            currentStatus == BassetStatus.Blacklisted) {
            basket.bassets[i].status = BassetStatus.Normal;
            emit BassetStatusChanged(_bAsset, BassetStatus.Normal);
        }
    }
}<|MERGE_RESOLUTION|>--- conflicted
+++ resolved
@@ -65,17 +65,10 @@
         address _nexus,
         address _mAsset,
         uint256 _grace,
-<<<<<<< HEAD
-        address[] memory _bAssets,
-        address[] memory _integrators,
-        uint256[] memory _weights,
-        bool[] memory _hasTransferFees
-=======
         address[] calldata _bassets,
         address[] calldata _integrators,
         uint256[] calldata _weights,
         bool[] calldata _hasTransferFees
->>>>>>> 9774341f
     )
         external
         initializer
@@ -357,14 +350,8 @@
             uint256 bAssetWeight = _weights[i];
 
             if(bAsset.status == BassetStatus.Normal) {
-<<<<<<< HEAD
-                require(bAssetWeight >= 0, "Weight must be positive");
-                require(bAssetWeight <= StableMath.getFullScale(), "Asset weight must be <= 1e18");
-                basket.bassets[index].targetWeight = bAssetWeight;
-=======
-                require(bassetWeight <= StableMath.getFullScale(), "Asset weight must be <= 1e18");
+                require(bassetWeight >= 0 && bassetWeight <= StableMath.getFullScale(), "Asset weight must be <= 1e18");
                 basket.bassets[index].targetWeight = bassetWeight;
->>>>>>> 9774341f
             } else {
                 require(bAssetWeight == basket.bassets[index].targetWeight, "Affected bAssets must be static");
             }
