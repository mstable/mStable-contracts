pragma solidity 0.5.16;
pragma experimental ABIEncoderV2;

// External
import { IPlatformIntegration } from "../interfaces/IPlatformIntegration.sol";
import { IERC20 } from "@openzeppelin/contracts/token/ERC20/IERC20.sol";

// Internal
import { InitializablePausableModule } from "../shared/InitializablePausableModule.sol";
import { IBasketManager } from "../interfaces/IBasketManager.sol";
import { Initializable } from "@openzeppelin/upgrades/contracts/Initializable.sol";
import { PausableModule } from "../shared/PausableModule.sol";

// Libs
import { CommonHelpers } from "../shared/CommonHelpers.sol";
import { SafeERC20 } from "@openzeppelin/contracts/token/ERC20/SafeERC20.sol";
import { SafeMath } from "@openzeppelin/contracts/math/SafeMath.sol";
import { StableMath } from "../shared/StableMath.sol";

/**
 * @title   BasketManager
 * @notice  Manages the Basket composition for a particular mAsset. Feeds all required
 *          basket data to the mAsset and is responsible for keeping accurate data.
 *          BasketManager can also optimise lending pool integrations and perform
 *          re-collateralisation on failed bAssets.
 * @dev     VERSION: 1.0
 *          DATE:    2020-03-26
 */
contract BasketManager is Initializable, IBasketManager, InitializablePausableModule {

    using SafeMath for uint256;
    using StableMath for uint256;
    using SafeERC20 for IERC20;

    // Events for Basket composition changes
    event BassetAdded(address indexed bAsset, address integrator);
    event BassetRemoved(address indexed bAsset);
    event BasketWeightsUpdated(address[] indexed bAssets, uint256[] targetWeights);
    event GraceUpdated(uint256 newGrace);
    event BassetStatusChanged(address indexed bAsset, BassetStatus status);

    // mAsset linked to the manager (const)
    address public mAsset;

    // Struct holding Basket details
    Basket public basket;
    // Variable used to determine deviation threshold in ForgeValidator
    uint256 public grace;
    // Mapping holds bAsset token address => array index
    mapping(address => uint8) private bAssetsMap;
    // Holds relative addresses of the integration platforms
    mapping(uint8 => address) public integrations;

    /**
     * @dev Initialization function for upgradable proxy contract.
     *      This function should be called via Proxy just after contract deployment.
     * @param _nexus            Address of system Nexus
     * @param _mAsset           Address of the mAsset whose Basket to manage
     * @param _grace            Deviation allowance for ForgeValidator
     * @param _bAssets          Array of erc20 bAsset addresses
     * @param _integrators      Matching array of the platform intergations for bAssets
     * @param _weights          Weightings of each bAsset, summing to 1e18
     * @param _hasTransferFees  Bool signifying if this bAsset has xfer fees
     */
    function initialize(
        address _nexus,
        address _mAsset,
        uint256 _grace,
        address[] calldata _bAssets,
        address[] calldata _integrators,
        uint256[] calldata _weights,
        bool[] calldata _hasTransferFees
    )
        external
        initializer
    {
        InitializablePausableModule._initialize(_nexus);

        mAsset = _mAsset;
        grace = _grace;

        require(_bAssets.length > 0, "Must initialise with some bAssets");

        // Defaults
        basket.maxBassets = 16;               // 16
        basket.collateralisationRatio = 1e18; // 100%

        for (uint256 i = 0; i < _bAssets.length; i++) {
            _addBasset(
                _bAssets[i],
                _integrators[i],
                StableMath.getRatioScale(),
                _hasTransferFees[i]
                );
        }
        _setBasketWeights(_bAssets, _weights);
    }

    /**
     * @dev Requires the overall basket composition to be healthy
     */
    modifier basketIsHealthy() {
        require(!basket.failed, "Basket must be alive");
        _;
    }

    /**
     * @dev Verifies that the caller either Manager or Gov
     */
    modifier managerOrGovernor() {
        require(_manager() == msg.sender || _governor() == msg.sender,
            "Must be manager or governor");
        _;
    }

    /**
     * @dev Verifies that the caller is governed mAsset
     */
    modifier onlyMasset() {
        require(mAsset == msg.sender, "Must be called by mAsset");
        _;
    }

    /***************************************
                VAULT BALANCE
    ****************************************/

    /**
     * @dev Called by only mAsset, and only when the basket is healthy, to add units to
     *      storage after they have been deposited into the vault
     * @param _bAsset           Index of the bAsset
     * @param _increaseAmount   Units deposited
     */
    function increaseVaultBalance(
        uint8 _bAsset,
        address /* _integrator */,
        uint256 _increaseAmount
    )
        external
        onlyMasset
        basketIsHealthy
    {
        basket.bassets[_bAsset].vaultBalance =
            basket.bassets[_bAsset].vaultBalance.add(_increaseAmount);
    }

    /**
     * @dev Called by only mAsset, and only when the basket is healthy, to add units to
     *      storage after they have been deposited into the vault
     * @param _bAssets          Index of the bAsset
     * @param _increaseAmount   Units deposited
     * @param _len              Length of the array
     */
    function increaseVaultBalances(
        uint8[] calldata _bAssets,
        address[] calldata /* _integrator */,
        uint256[] calldata _increaseAmount,
        uint256 _len
    )
        external
        onlyMasset
        basketIsHealthy
    {
        for(uint i = 0; i < _len; i++) {
            basket.bassets[_bAssets[i]].vaultBalance =
                basket.bassets[_bAssets[i]].vaultBalance.add(_increaseAmount[i]);
        }
    }

    /**
     * @dev Called by mAsset after redeeming tokens. Simply reduce the balance in the vault
     * @param _bAsset           Index of the bAsset
     * @param _decreaseAmount   Units withdrawn
     */
    function decreaseVaultBalance(
        uint8 _bAsset,
        address /* _integrator */,
        uint256 _decreaseAmount
    )
        external
        onlyMasset
    {
        basket.bassets[_bAsset].vaultBalance =
            basket.bassets[_bAsset].vaultBalance.sub(_decreaseAmount);
    }

    /**
     * @dev Called by mAsset after redeeming tokens. Simply reduce the balance in the vault
     * @param _bAssets          Index of the bAsset
     * @param _decreaseAmount   Units withdrawn
     * @param _len              Length of the array
     */
    function decreaseVaultBalances(
        uint8[] calldata _bAssets,
        address[] calldata /* _integrator */,
        uint256[] calldata _decreaseAmount,
        uint256 _len
    )
        external
        onlyMasset
    {
        for(uint i = 0; i < _len; i++) {
            basket.bassets[_bAssets[i]].vaultBalance =
                basket.bassets[_bAssets[i]].vaultBalance.sub(_decreaseAmount[i]);
        }
    }

    /**
     * @dev Called by mAsset to calculate how much interested has been generated in the basket
     *      and withdraw it. Cycles through the connected platforms to check the balances.
     * @return interestCollected   Total amount of interest collected, in mAsset terms
     * @return bitmap              Bitmap to correspond to the gains
     * @return gains               Array of bAsset units gained
     */
    function collectInterest()
        external
        onlyMasset
        whenNotPaused
        returns (uint256 interestCollected, uint32 bitmap, uint256[] memory gains)
    {
        // Get basket details
        (Basset[] memory allBassets, uint32 bitmapLocal, uint256 count) = _getBassets();
        gains = new uint256[](count);
        interestCollected = 0;
        bitmap = bitmapLocal;

        // foreach bAsset
        for(uint8 i = 0; i < count; i++) {
            Basset memory b = allBassets[i];
            // call each integration to `checkBalance`
            uint256 balance = IPlatformIntegration(integrations[i]).checkBalance(b.addr);
            uint256 oldVaultBalance = b.vaultBalance;

            // accumulate interestdelta (ratioed bAsset
            if(balance > oldVaultBalance) {
                // Update balance
                basket.bassets[i].vaultBalance = balance;

                uint256 interestDelta = balance.sub(oldVaultBalance);
                gains[i] = interestDelta;

                // Calc MassetQ
                uint256 ratioedDelta = interestDelta.mulRatioTruncate(b.ratio);
                interestCollected = interestCollected.add(ratioedDelta);
            } else {
                gains[i] = 0;
            }
        }
    }


    /***************************************
                BASKET ADJUSTMENTS
    ****************************************/

    /**
     * @dev External func to allow the Governor to conduct add operations on the Basket
     * @param _bAsset               Address of the ERC20 token to add to the Basket
     * @param _integration          Address of the vault integration to deposit and withdraw
     * @param _isTransferFeeCharged Bool - are transfer fees charged on this bAsset
     * @return index                Position of the bAsset in the Basket
     */
    function addBasset(address _bAsset, address _integration, bool _isTransferFeeCharged)
        external
        onlyGovernor
        basketIsHealthy
        returns (uint8 index)
    {
        index = _addBasset(
            _bAsset,
            _integration,
            StableMath.getRatioScale(),
            _isTransferFeeCharged
        );
    }

    /**
     * @dev Adds a bAsset to the Basket, fetching its decimals and calculating the Ratios
     * @param _bAsset               Address of the ERC20 token to add to the Basket
     * @param _integration          Address of the Platform Integration
     * @param _measurementMultiple  Base 1e8 var to determine measurement ratio
     *                              between bAsset:mAsset
     * @param _isTransferFeeCharged Bool - are transfer fees charged on this bAsset
     * @return index                Position of the bAsset in the Basket
     */
    function _addBasset(
        address _bAsset,
        address _integration,
        uint256 _measurementMultiple,
        bool _isTransferFeeCharged
    )
        internal
        returns (uint8 index)
    {
        require(_bAsset != address(0), "Asset address must be valid");
        require(_integration != address(0), "Asset address must be valid");
        (bool alreadyInBasket, ) = _isAssetInBasket(_bAsset);
        require(!alreadyInBasket, "Asset already exists in Basket");
        require(_measurementMultiple >= 1e6 && _measurementMultiple <= 1e10, "MM out of range");

        // Programmatic enforcement of bAsset validity should service through oracle
        // require(
        //     IManager(_manager()).validateBasset(address(this),
        //          _bAsset, _measurementMultiple, _isTransferFeeCharged),
        //     "New bAsset must be valid"
        // );

        uint256 bAsset_decimals = CommonHelpers.getDecimals(_bAsset);

        uint256 delta = uint256(18).sub(bAsset_decimals);

        uint256 ratio = _measurementMultiple.mul(10 ** delta);

        uint8 numberOfBassetsInBasket = uint8(basket.bassets.length);
        require(numberOfBassetsInBasket < basket.maxBassets, "Max bAssets in Basket");

        bAssetsMap[_bAsset] = numberOfBassetsInBasket;
        integrations[numberOfBassetsInBasket] = _integration;

        basket.bassets.push(Basset({
            addr: _bAsset,
            ratio: ratio,
            targetWeight: 0,
            vaultBalance: 0,
            status: BassetStatus.Normal,
            isTransferFeeCharged: _isTransferFeeCharged
        }));


        emit BassetAdded(_bAsset, _integration);

        index = numberOfBassetsInBasket;
    }


    /**
     * @dev External call for the governor to set weightings of all bAssets
     * @param _bAssets     Array of bAsset addresses
     * @param _weights     Array of bAsset weights - summing 100% where 100% == 1e18
     */
    function setBasketWeights(
        address[] calldata _bAssets,
        uint256[] calldata _weights
    )
        external
        onlyGovernor
        basketIsHealthy
    {
        _setBasketWeights(_bAssets, _weights);
    }

    /**
     * @notice Sets new Basket weightings
     * @dev Requires the modified bAssets to be in a Normal state
     * @param _bAssets Array of bAsset addresses
     * @param _weights Array of bAsset weights - summing 100% where 100% == 1e18
     */
    function _setBasketWeights(
        address[] memory _bAssets,
        uint256[] memory _weights
    )
        internal
    {
        uint256 bAssetCount = _bAssets.length;
        require(bAssetCount == _weights.length, "Must be matching bAsset arrays");

        for (uint256 i = 0; i < bAssetCount; i++) {
            (bool exists, uint8 index) = _isAssetInBasket(_bAssets[i]);
            require(exists, "bAsset must exist");

            Basset memory bAsset = _getBasset(index);

            uint256 bAssetWeight = _weights[i];

            if(bAsset.status == BassetStatus.Normal) {
                require(
                    bAssetWeight >= 0 && bAssetWeight <= StableMath.getFullScale(),
                    "Asset weight must be <= 1e18"
                );
                basket.bassets[index].targetWeight = bAssetWeight;
            } else {
                require(
                    bAssetWeight == basket.bassets[index].targetWeight,
                    "Affected bAssets must be static"
                );
            }
        }

        _validateBasketWeight();

        emit BasketWeightsUpdated(_bAssets, _weights);
    }

    /**
      * @dev Throws if the total Basket weight does not sum to 100
      */
    function _validateBasketWeight() internal view {
        uint256 len = basket.bassets.length;
        uint256 weightSum = 0;
        for(uint256 i = 0; i < len; i++) {
            weightSum = weightSum.add(basket.bassets[i].targetWeight);
        }
        require(weightSum == StableMath.getFullScale(), "Basket weight must be >= 1e18");
    }

    /**
     * @dev Update transfer fee flag for a given bAsset, should it change its fee practice
     * @param _bAsset   bAsset address
     * @param _flag         Charge transfer fee when its set to 'true', otherwise 'false'
     */
    function setTransferFeesFlag(address _bAsset, bool _flag)
        external
        managerOrGovernor
    {
        (bool exist, uint8 index) = _isAssetInBasket(_bAsset);
        require(exist, "bAsset does not exist");
        basket.bassets[index].isTransferFeeCharged = _flag;
    }

    /**
     * @dev Update Grace allowance for use in the Forge Validation
     * @param _newGrace Exact amount of units
     */
    function setGrace(uint256 _newGrace)
        external
        managerOrGovernor
    {
        require(_newGrace >= 1e18 && _newGrace <= 1e25, "Must be within valid grace range");
        grace = _newGrace;
        emit GraceUpdated(_newGrace);
    }

    /**
     * @dev Removes a specific Asset from the Basket, given that its target/collateral
     *      level is already 0, throws if invalid.
     * @param _assetToRemove The asset to remove from the basket
     */
    function removeBasset(address _assetToRemove)
        external
        basketIsHealthy
        managerOrGovernor
    {
        _removeBasset(_assetToRemove);
    }

    /**
     * @dev Removes a specific Asset from the Basket, given that its target/collateral
     *      level is already 0, throws if invalid.
     * @param _assetToRemove The asset to remove from the basket
     */
    function _removeBasset(address _assetToRemove) internal {
        (bool existsInBasket, uint8 index) = _isAssetInBasket(_assetToRemove);
        require(existsInBasket, "Asset must appear in Basket");

        uint256 len = basket.bassets.length;
        Basset memory bAsset = basket.bassets[index];
        require(bAsset.targetWeight == 0, "bAsset must have a target weight of 0");
        require(bAsset.vaultBalance == 0, "bAsset vault must be empty");
        require(bAsset.status != BassetStatus.Liquidating, "bAsset must be active");

        basket.bassets[index] = basket.bassets[len-1];
        basket.bassets.pop();

        bAssetsMap[_assetToRemove] = 0;
        integrations[index] = address(0);

        emit BassetRemoved(bAsset.addr);
    }


    /***************************************
                    GETTERS
    ****************************************/

    /**
     * @dev Get basket details for `MassetStructs.Basket`
     * @return b   Basket struct
     */
    function getBasket()
        external
        view
        returns (Basket memory b)
    {
        b = basket;
    }

    /**
     * @dev Prepare given bAsset for Forging. Currently returns integrator
     *      and essential minting info.
     * @param _token     Address of the bAsset
     * @return props     Struct of all relevant Forge information
     */
    function prepareForgeBasset(address _token, uint256 /*_amt*/, bool /*_mint*/)
        external
<<<<<<< HEAD
        view
        returns (ForgeProps memory props)
=======
        whenNotPaused
        returns (
            ForgeProps memory props
        )
>>>>>>> aa87a617
    {
        (bool exists, uint8 idx) = _isAssetInBasket(_token);
        require(exists, "bAsset does not exist");
        props = ForgeProps({
            isValid: true,
            bAsset: basket.bassets[idx],
            integrator: integrations[idx],
            index: idx,
            grace: grace
        });
    }

    /**
     * @dev Prepare given bAsset bitmap for Forging. Currently returns integrator
     *      and essential minting info for each bAsset
     * @param _bitmap    Bits set in bitmap represents which bAssets to use
     * @param _size      Size of bAssets array
     * @return props     Struct of all relevant Forge information
     */
    function prepareForgeBassets(
        uint32 _bitmap,
        uint8 _size,
        uint256[] calldata /*_amts*/,
        bool /* _isMint */
    )
        external
<<<<<<< HEAD
        view
=======
        whenNotPaused
>>>>>>> aa87a617
        returns (ForgePropsMulti memory props)
    {
        Basset[] memory bAssets = new Basset[](_size);
        address[] memory integrators = new address[](_size);
        uint8[] memory indexes = _convertBitmapToIndexArr(_bitmap, _size);
        for(uint8 i = 0; i < indexes.length; i++) {
            bAssets[i] = basket.bassets[indexes[i]];
            integrators[i] = integrations[indexes[i]];
        }
        props = ForgePropsMulti({
            isValid: true,
            bAssets: bAssets,
            integrators: integrators,
            indexes: indexes,
            grace: grace
        });
    }

    /**
     * @dev Get data for a all bAssets in basket
     * @return bAssets  Struct[] with full bAsset data
     * @return bitmap   Bitmap for all bAssets
     * @return len      Number of bAssets in the Basket
     */
    function getBassets()
        external
        view
        returns (
            Basset[] memory bAssets,
            uint32 bitmap,
            uint256 len
        )
    {
        return _getBassets();
    }

    /**
     * @dev Get data for a specific bAsset, if it exists
     * @param _token   Address of bAsset
     * @return bAsset  Struct with full bAsset data
     */
    function getBasset(address _token)
        external
        view
        returns (Basset memory bAsset)
    {
        (bool exists, uint8 index) = _isAssetInBasket(_token);
        require(exists, "bAsset must exist");
        bAsset = _getBasset(index);
    }

    /**
     * @dev Get current integrator for a specific bAsset, if it exists
     * @param _token       Address of bAsset
     * @return integrator  Address of current integrator
     */
    function getBassetIntegrator(address _token)
        external
        view
        returns (address integrator)
    {
        (bool exists, uint8 index) = _isAssetInBasket(_token);
        require(exists, "bAsset must exist");
        integrator = integrations[index];
    }

    function _getBassets()
        internal
        view
        returns (
            Basset[] memory bAssets,
            uint32 bitmap,
            uint256 len
        )
    {
        len = basket.bassets.length;

        bAssets = new Basset[](len);

        for(uint8 i = 0; i < len; i++) {
            bitmap |= uint32(2)**uint8(i);
            bAssets[i] = _getBasset(i);
        }
    }

    function _getBasset(uint8 _bAssetIndex)
        internal
        view
        returns (Basset memory bAsset)
    {
        bAsset = basket.bassets[_bAssetIndex];
    }


    /***************************************
                    HELPERS
    ****************************************/

    /**
     * @dev Returns the bitmap for given bAssets addresses
     * @param _bAssets  bAsset addresses for which bitmap is needed
     * @return bitmap   Bits set according to bAsset address position
     */
    function getBitmapFor(address[] calldata _bAssets) external view returns (uint32 bitmap) {
        for(uint32 i = 0; i < _bAssets.length; i++) {
            (bool exist, uint256 idx) = _isAssetInBasket(_bAssets[i]);
            if(exist) bitmap |= uint32(2)**uint8(idx);
        }
    }

    /**
     * @dev Convert the given bitmap into an array representing bAssets index location in the array
     * @param _bitmap   Bits set in bitmap represents which bAssets to use
     * @param _size     Size of the bAssetsQuantity array
     * @return array having indexes of each bAssets
     */
    function _convertBitmapToIndexArr(
        uint32 _bitmap,
        uint8 _size
    )
        internal
        view
        returns (uint8[] memory)
    {
        uint8[] memory indexes = new uint8[](_size);
        uint8 idx = 0;
        // Assume there are 4 bAssets in array
        // size = 2
        // bitmap   = 00000000 00000000 00000000 00001010
        // mask     = 00000000 00000000 00000000 00001000 //mask for 4th pos
        // isBitSet = 00000000 00000000 00000000 00001000 //checking 4th pos
        // indexes  = [1, 3]
        uint256 len = basket.bassets.length;
        for(uint8 i = 0; i < len; i++) {
            uint32 mask = uint32(2)**i;
            uint32 isBitSet = _bitmap & mask;
            if(isBitSet >= 1) indexes[idx++] = i;
        }
        require(idx == _size, "Found incorrect elements");
        return indexes;
    }

    /**
     * @dev Checks if a particular asset is in the basket
     * @param _asset   Address of bAsset to look for
     * @return exists  bool to signal that the asset is in basket
     * @return index   uint256 Index of the bAsset
     */
    function _isAssetInBasket(address _asset)
        internal
        view
        returns (bool exists, uint8 index)
    {
        index = bAssetsMap[_asset];
        if(index == 0) {
            if(basket.bassets.length == 0) {
                return (false, 0);
            }
            return (basket.bassets[0].addr == _asset, 0);
        }
        return (true, index);
    }

    /**
     * @notice Determine whether or not a bAsset has already undergone re-collateralisation
     * @param _status   Status of the bAsset
     * @return          Bool to determine if undergone re-collateralisation
     */
    function _bAssetHasRecolled(BassetStatus _status)
        internal
        pure
        returns (bool)
    {
        if(_status == BassetStatus.Liquidating ||
            _status == BassetStatus.Liquidated ||
            _status == BassetStatus.Failed) {
            return true;
        }
        return false;
    }


    /***************************************
                RE-COLLATERALISATION
    ****************************************/

    /**
     * @dev Executes the Auto Redistribution event by isolating the bAsset from the Basket
     * @param _bAsset          Address of the ERC20 token to isolate
     * @param _belowPeg        Bool to describe whether the bAsset deviated below peg (t)
     *                         or above (f)
     * @return alreadyActioned Bool to show whether a bAsset had already been actioned
     */
    function handlePegLoss(address _bAsset, bool _belowPeg)
        external
        managerOrGovernor
        basketIsHealthy
        returns (bool alreadyActioned)
    {
        (bool exists, uint256 i) = _isAssetInBasket(_bAsset);
        require(exists, "bAsset must exist in Basket");

        BassetStatus oldStatus = basket.bassets[i].status;
        BassetStatus newStatus =
            _belowPeg ? BassetStatus.BrokenBelowPeg : BassetStatus.BrokenAbovePeg;

        if(oldStatus == newStatus || _bAssetHasRecolled(oldStatus)) {
            return true;
        }

        // If we need to update the status.. then do it
        basket.bassets[i].status = newStatus;
        emit BassetStatusChanged(_bAsset, newStatus);
        return false;
    }

    /**
     * @dev Negates the isolation of a given bAsset
     * @param _bAsset Address of the bAsset
     */
    function negateIsolation(address _bAsset)
        external
        managerOrGovernor
    {
        (bool exists, uint256 i) = _isAssetInBasket(_bAsset);
        require(exists, "bASset must exist in Basket");

        BassetStatus currentStatus = basket.bassets[i].status;
        if(currentStatus == BassetStatus.BrokenBelowPeg ||
            currentStatus == BassetStatus.BrokenAbovePeg ||
            currentStatus == BassetStatus.Blacklisted) {
            basket.bassets[i].status = BassetStatus.Normal;
            emit BassetStatusChanged(_bAsset, BassetStatus.Normal);
        }
    }
}<|MERGE_RESOLUTION|>--- conflicted
+++ resolved
@@ -492,15 +492,10 @@
      */
     function prepareForgeBasset(address _token, uint256 /*_amt*/, bool /*_mint*/)
         external
-<<<<<<< HEAD
-        view
-        returns (ForgeProps memory props)
-=======
         whenNotPaused
         returns (
             ForgeProps memory props
         )
->>>>>>> aa87a617
     {
         (bool exists, uint8 idx) = _isAssetInBasket(_token);
         require(exists, "bAsset does not exist");
@@ -527,11 +522,7 @@
         bool /* _isMint */
     )
         external
-<<<<<<< HEAD
-        view
-=======
         whenNotPaused
->>>>>>> aa87a617
         returns (ForgePropsMulti memory props)
     {
         Basset[] memory bAssets = new Basset[](_size);
