--- conflicted
+++ resolved
@@ -35,11 +35,7 @@
     // Events for Basket composition changes
     event BassetAdded(address indexed bAsset, address integrator);
     event BassetRemoved(address indexed bAsset);
-<<<<<<< HEAD
     event BasketWeightsUpdated(address[] bAssets, uint256[] targetWeights);
-=======
-    event BasketWeightsUpdated(address[] indexed bAssets, uint256[] targetWeights);
->>>>>>> a20be1b4
     event GraceUpdated(uint256 newGrace);
     event BassetStatusChanged(address indexed bAsset, BassetStatus status);
 
@@ -79,18 +75,10 @@
         initializer
     {
         InitializablePausableModule._initialize(_nexus);
-<<<<<<< HEAD
         require(_mAsset != address(0), "mAsset address is zero");
         require(_bAssets.length > 0, "Must initialise with some bAssets");
         mAsset = _mAsset;
         _updateGrace(_grace);
-=======
-
-        mAsset = _mAsset;
-        grace = _grace;
-
-        require(_bAssets.length > 0, "Must initialise with some bAssets");
->>>>>>> a20be1b4
 
         // Defaults
         basket.maxBassets = 16;               // 16
@@ -110,11 +98,7 @@
     /**
      * @dev Requires the overall basket composition to be healthy
      */
-<<<<<<< HEAD
     modifier basketIsHealthy() {
-=======
-    modifier basketIsHealthy(){
->>>>>>> a20be1b4
         require(!basket.failed, "Basket must be alive");
         _;
     }
@@ -129,13 +113,8 @@
     }
 
     /**
-<<<<<<< HEAD
      * @dev Verifies that the caller is governed mAsset
      */
-=======
-      * @dev Verifies that the caller is governed mAsset
-      */
->>>>>>> a20be1b4
     modifier onlyMasset() {
         require(mAsset == msg.sender, "Must be called by mAsset");
         _;
@@ -148,7 +127,6 @@
     /**
      * @dev Called by only mAsset, and only when the basket is healthy, to add units to
      *      storage after they have been deposited into the vault
-<<<<<<< HEAD
      * @param _bAssetIndex      Index of the bAsset
      * @param _increaseAmount   Units deposited
      */
@@ -178,17 +156,10 @@
         uint256[] calldata _increaseAmount,
         uint256 _len
     )
-=======
-     * @param _bAsset           Index of the bAsset
-     * @param _increaseAmount   Units deposited
-     */
-    function increaseVaultBalance(uint8 _bAsset, address /* _integrator */, uint256 _increaseAmount)
->>>>>>> a20be1b4
         external
         onlyMasset
         basketIsHealthy
     {
-<<<<<<< HEAD
         for(uint i = 0; i < _len; i++) {
             basket.bassets[_bAssetIndices[i]].vaultBalance =
                 basket.bassets[_bAssetIndices[i]].vaultBalance.add(_increaseAmount[i]);
@@ -234,64 +205,6 @@
     }
 
     /**
-=======
-        basket.bassets[_bAsset].vaultBalance = basket.bassets[_bAsset].vaultBalance.add(_increaseAmount);
-    }
-
-    /**
-     * @dev Called by only mAsset, and only when the basket is healthy, to add units to
-     *      storage after they have been deposited into the vault
-     * @param _bAssets          Index of the bAsset
-     * @param _increaseAmount   Units deposited
-     */
-    function increaseVaultBalances(
-        uint8[] calldata _bAssets,
-        address[] calldata /* _integrator */,
-        uint256[] calldata _increaseAmount,
-        uint256 len
-    )
-        external
-        onlyMasset
-        basketIsHealthy
-    {
-        for(uint i = 0; i < len; i++){
-            basket.bassets[_bAssets[i]].vaultBalance = basket.bassets[_bAssets[i]].vaultBalance.add(_increaseAmount[i]);
-        }
-    }
-
-    /**
-     * @dev Called by mAsset after redeeming tokens. Simply reduce the balance in the vault
-     * @param _bAsset           Index of the bAsset
-     * @param _decreaseAmount   Units withdrawn
-     */
-    function decreaseVaultBalance(uint8 _bAsset, address /* _integrator */, uint256 _decreaseAmount)
-        external
-        onlyMasset
-    {
-        basket.bassets[_bAsset].vaultBalance = basket.bassets[_bAsset].vaultBalance.sub(_decreaseAmount);
-    }
-
-    /**
-     * @dev Called by mAsset after redeeming tokens. Simply reduce the balance in the vault
-     * @param _bAssets          Index of the bAsset
-     * @param _decreaseAmount   Units withdrawn
-     */
-    function decreaseVaultBalances(
-        uint8[] calldata _bAssets,
-        address[] calldata /* _integrator */,
-        uint256[] calldata _decreaseAmount,
-        uint256 len
-    )
-        external
-        onlyMasset
-    {
-        for(uint i = 0; i < len; i++){
-            basket.bassets[_bAssets[i]].vaultBalance = basket.bassets[_bAssets[i]].vaultBalance.sub(_decreaseAmount[i]);
-        }
-    }
-
-    /**
->>>>>>> a20be1b4
      * @dev Called by mAsset to calculate how much interested has been generated in the basket
      *      and withdraw it. Cycles through the connected platforms to check the balances.
      * @return interestCollected   Total amount of interest collected, in mAsset terms
@@ -340,28 +253,18 @@
     ****************************************/
 
     /**
-<<<<<<< HEAD
      * @dev External func to allow the Governor to conduct add operations on the Basket
      * @param _bAsset               Address of the ERC20 token to add to the Basket
      * @param _integration          Address of the vault integration to deposit and withdraw
      * @param _isTransferFeeCharged Bool - are transfer fees charged on this bAsset
      * @return index                Position of the bAsset in the Basket
      */
-=======
-      * @dev External func to allow the Governor to conduct add operations on the Basket
-      * @param _bAsset               Address of the ERC20 token to add to the Basket
-      * @param _integration          Address of the vault integration to deposit and withdraw
-      * @param _isTransferFeeCharged Bool - are transfer fees charged on this bAsset
-      * @return index                Position of the bAsset in the Basket
-      */
->>>>>>> a20be1b4
     function addBasset(address _bAsset, address _integration, bool _isTransferFeeCharged)
         external
         onlyGovernor
         basketIsHealthy
         returns (uint8 index)
     {
-<<<<<<< HEAD
         index = _addBasset(
             _bAsset,
             _integration,
@@ -379,19 +282,6 @@
      * @param _isTransferFeeCharged Bool - are transfer fees charged on this bAsset
      * @return index                Position of the bAsset in the Basket
      */
-=======
-        return _addBasset(_bAsset, _integration, StableMath.getRatioScale(), _isTransferFeeCharged);
-    }
-
-    /**
-      * @dev Adds a bAsset to the Basket, fetching its decimals and calculating the Ratios
-      * @param _bAsset               Address of the ERC20 token to add to the Basket
-      * @param _integration          Address of the Platform Integration
-      * @param _measurementMultiple  Base 1e8 var to determine measurement ratio between bAsset:mAsset
-      * @param _isTransferFeeCharged Bool - are transfer fees charged on this bAsset
-      * @return index                Position of the bAsset in the Basket
-      */
->>>>>>> a20be1b4
     function _addBasset(
         address _bAsset,
         address _integration,
@@ -409,12 +299,8 @@
 
         // Programmatic enforcement of bAsset validity should service through oracle
         // require(
-<<<<<<< HEAD
         //     IManager(_manager()).validateBasset(address(this),
         //          _bAsset, _measurementMultiple, _isTransferFeeCharged),
-=======
-        //     IManager(_manager()).validateBasset(address(this), _bAsset, _measurementMultiple, _isTransferFeeCharged),
->>>>>>> a20be1b4
         //     "New bAsset must be valid"
         // );
 
@@ -447,17 +333,10 @@
 
 
     /**
-<<<<<<< HEAD
      * @dev External call for the governor to set weightings of all bAssets
      * @param _bAssets     Array of bAsset addresses
      * @param _weights     Array of bAsset weights - summing 100% where 100% == 1e18
      */
-=======
-      * @dev External call for the governor to set weightings of all bAssets
-      * @param _bAssets     Array of bAsset addresses
-      * @param _weights     Array of bAsset weights - summing 100% where 100% == 1e18
-      */
->>>>>>> a20be1b4
     function setBasketWeights(
         address[] calldata _bAssets,
         uint256[] calldata _weights
@@ -470,19 +349,11 @@
     }
 
     /**
-<<<<<<< HEAD
      * @notice Sets new Basket weightings
      * @dev Requires the modified bAssets to be in a Normal state
      * @param _bAssets Array of bAsset addresses
      * @param _weights Array of bAsset weights - summing 100% where 100% == 1e18
      */
-=======
-      * @notice Sets new Basket weightings
-      * @dev Requires the modified bAssets to be in a Normal state
-      * @param _bAssets Array of bAsset addresses
-      * @param _weights Array of bAsset weights - summing 100% where 100% == 1e18
-      */
->>>>>>> a20be1b4
     function _setBasketWeights(
         address[] memory _bAssets,
         uint256[] memory _weights
@@ -501,7 +372,6 @@
             uint256 bAssetWeight = _weights[i];
 
             if(bAsset.status == BassetStatus.Normal) {
-<<<<<<< HEAD
                 require(
                     bAssetWeight >= 0 && bAssetWeight <= StableMath.getFullScale(),
                     "Asset weight must be <= 1e18"
@@ -512,12 +382,6 @@
                     bAssetWeight == basket.bassets[index].targetWeight,
                     "Affected bAssets must be static"
                 );
-=======
-                require(bAssetWeight >= 0 && bAssetWeight <= StableMath.getFullScale(), "Asset weight must be <= 1e18");
-                basket.bassets[index].targetWeight = bAssetWeight;
-            } else {
-                require(bAssetWeight == basket.bassets[index].targetWeight, "Affected bAssets must be static");
->>>>>>> a20be1b4
             }
         }
 
@@ -570,17 +434,10 @@
     }
 
     /**
-<<<<<<< HEAD
      * @dev Removes a specific Asset from the Basket, given that its target/collateral
      *      level is already 0, throws if invalid.
      * @param _assetToRemove The asset to remove from the basket
      */
-=======
-      * @dev Removes a specific Asset from the Basket, given that its target/collateral
-      *      level is already 0, throws if invalid.
-      * @param _assetToRemove The asset to remove from the basket
-      */
->>>>>>> a20be1b4
     function removeBasset(address _assetToRemove)
         external
         basketIsHealthy
@@ -590,20 +447,11 @@
     }
 
     /**
-<<<<<<< HEAD
      * @dev Removes a specific Asset from the Basket, given that its target/collateral
      *      level is already 0, throws if invalid.
      * @param _assetToRemove The asset to remove from the basket
      */
     function _removeBasset(address _assetToRemove) internal {
-=======
-      * @dev Removes a specific Asset from the Basket, given that its target/collateral
-      *      level is already 0, throws if invalid.
-      * @param _assetToRemove The asset to remove from the basket
-      */
-    function _removeBasset(address _assetToRemove)
-    internal {
->>>>>>> a20be1b4
         (bool existsInBasket, uint8 index) = _isAssetInBasket(_assetToRemove);
         require(existsInBasket, "Asset must appear in Basket");
 
@@ -628,15 +476,9 @@
     ****************************************/
 
     /**
-<<<<<<< HEAD
      * @dev Get basket details for `MassetStructs.Basket`
      * @return b   Basket struct
      */
-=======
-      * @dev Get basket details for `MassetStructs.Basket`
-      * @return b   Basket struct
-      */
->>>>>>> a20be1b4
     function getBasket()
         external
         view
@@ -646,21 +488,12 @@
     }
 
     /**
-<<<<<<< HEAD
      * @dev Prepare given bAsset for Forging. Currently returns integrator
      *      and essential minting info.
      * @param _bAsset    Address of the bAsset
      * @return props     Struct of all relevant Forge information
      */
     function prepareForgeBasset(address _bAsset, uint256 /*_amt*/, bool /*_mint*/)
-=======
-      * @dev Prepare given bAsset for Forging. Currently returns integrator
-      *      and essential minting info.
-      * @param _token     Address of the bAsset
-      * @return props     Struct of all relevant Forge information
-      */
-    function prepareForgeBasset(address _token, uint256 /*_amt*/, bool /*_mint*/)
->>>>>>> a20be1b4
         external
         whenNotPaused
         returns (
@@ -712,19 +545,11 @@
     }
 
     /**
-<<<<<<< HEAD
      * @dev Get data for a all bAssets in basket
      * @return bAssets  Struct[] with full bAsset data
      * @return bitmap   Bitmap for all bAssets
      * @return len      Number of bAssets in the Basket
      */
-    function getBassets()
-=======
-      * @dev Get data for a all bAssets in basket
-      * @return bAssets  Struct[] with full bAsset data
-      * @return bitmap   Bitmap for all bAssets
-      * @return len      Number of bAssets in the Basket
-      */
     function getBassets()
         external
         view
@@ -738,37 +563,11 @@
     }
 
     /**
-      * @dev Get data for a specific bAsset, if it exists
-      * @param _token   Address of bAsset
-      * @return bAsset  Struct with full bAsset data
-      */
-    function getBasset(address _token)
->>>>>>> a20be1b4
-        external
-        view
-        returns (
-            Basset[] memory bAssets,
-            uint32 bitmap,
-            uint256 len
-        )
-    {
-        return _getBassets();
-    }
-
-    /**
-<<<<<<< HEAD
      * @dev Get data for a specific bAsset, if it exists
      * @param _bAsset   Address of bAsset
      * @return bAsset  Struct with full bAsset data
      */
     function getBasset(address _bAsset)
-=======
-      * @dev Get current integrator for a specific bAsset, if it exists
-      * @param _token       Address of bAsset
-      * @return integrator  Address of current integrator
-      */
-    function getBassetIntegrator(address _token)
->>>>>>> a20be1b4
         external
         view
         returns (Basset memory bAsset)
@@ -778,7 +577,6 @@
         bAsset = _getBasset(index);
     }
 
-<<<<<<< HEAD
     /**
      * @dev Get current integrator for a specific bAsset, if it exists
      * @param _bAsset      Address of bAsset
@@ -794,8 +592,6 @@
         integrator = integrations[index];
     }
 
-=======
->>>>>>> a20be1b4
     function _getBassets()
         internal
         view
@@ -820,11 +616,7 @@
         view
         returns (Basset memory bAsset)
     {
-<<<<<<< HEAD
         bAsset = basket.bassets[_bAssetIndex];
-=======
-        return basket.bassets[_bAssetIndex];
->>>>>>> a20be1b4
     }
 
 
@@ -877,19 +669,11 @@
     }
 
     /**
-<<<<<<< HEAD
      * @dev Checks if a particular asset is in the basket
      * @param _asset   Address of bAsset to look for
      * @return exists  bool to signal that the asset is in basket
      * @return index   uint256 Index of the bAsset
      */
-=======
-      * @dev Checks if a particular asset is in the basket
-      * @param _asset   Address of bAsset to look for
-      * @return exists  bool to signal that the asset is in basket
-      * @return index   uint256 Index of the bAsset
-      */
->>>>>>> a20be1b4
     function _isAssetInBasket(address _asset)
         internal
         view
@@ -929,20 +713,12 @@
     ****************************************/
 
     /**
-<<<<<<< HEAD
      * @dev Executes the Auto Redistribution event by isolating the bAsset from the Basket
      * @param _bAsset          Address of the ERC20 token to isolate
      * @param _belowPeg        Bool to describe whether the bAsset deviated below peg (t)
      *                         or above (f)
      * @return alreadyActioned Bool to show whether a bAsset had already been actioned
      */
-=======
-      * @dev Executes the Auto Redistribution event by isolating the bAsset from the Basket
-      * @param _bAsset          Address of the ERC20 token to isolate
-      * @param _belowPeg        Bool to describe whether the bAsset deviated below peg (t) or above (f)
-      * @return alreadyActioned Bool to show whether a bAsset had already been actioned
-      */
->>>>>>> a20be1b4
     function handlePegLoss(address _bAsset, bool _belowPeg)
         external
         managerOrGovernor
@@ -956,12 +732,7 @@
         BassetStatus newStatus =
             _belowPeg ? BassetStatus.BrokenBelowPeg : BassetStatus.BrokenAbovePeg;
 
-<<<<<<< HEAD
         if(oldStatus == newStatus || _bAssetHasRecolled(oldStatus)) {
-=======
-        if(oldStatus == newStatus ||
-            _bAssetHasRecolled(oldStatus)) {
->>>>>>> a20be1b4
             return true;
         }
 
@@ -972,15 +743,9 @@
     }
 
     /**
-<<<<<<< HEAD
      * @dev Negates the isolation of a given bAsset
      * @param _bAsset Address of the bAsset
      */
-=======
-      * @dev Negates the isolation of a given bAsset
-      * @param _bAsset Address of the bAsset
-      */
->>>>>>> a20be1b4
     function negateIsolation(address _bAsset)
         external
         managerOrGovernor
