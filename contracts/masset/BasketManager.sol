pragma solidity 0.5.16;
pragma experimental ABIEncoderV2;

// External
import { IPlatformIntegration } from "../interfaces/IPlatformIntegration.sol";
import { IERC20 } from "@openzeppelin/contracts/token/ERC20/IERC20.sol";

// Internal
import { InitializablePausableModule } from "../shared/InitializablePausableModule.sol";
import { IBasketManager } from "../interfaces/IBasketManager.sol";
import { Initializable } from "@openzeppelin/upgrades/contracts/Initializable.sol";

// Libs
import { CommonHelpers } from "../shared/CommonHelpers.sol";
import { SafeERC20 } from "@openzeppelin/contracts/token/ERC20/SafeERC20.sol";
import { SafeMath } from "@openzeppelin/contracts/math/SafeMath.sol";
import { StableMath } from "../shared/StableMath.sol";
import { InitializableReentrancyGuard } from "../shared/InitializableReentrancyGuard.sol";

/**
 * @title   BasketManager
 * @notice  Manages the Basket composition for a particular mAsset. Feeds all required
 *          basket data to the mAsset and is responsible for keeping accurate records.
 *          BasketManager can also optimise lending pool integrations and perform
 *          re-collateralisation on failed bAssets.
<<<<<<< HEAD
 * @dev     VERSION: 1.1
 *          DATE:    2020-16-11
=======
 * @dev     VERSION: 2.0
 *          DATE:    2020-11-14
>>>>>>> b3e57933
 */
contract BasketManager is
    Initializable,
    IBasketManager,
    InitializablePausableModule,
    InitializableReentrancyGuard
{
    using SafeMath for uint256;
    using StableMath for uint256;
    using SafeERC20 for IERC20;

    // Events for Basket composition changes
    event BassetAdded(address indexed bAsset, address integrator);
    event BassetRemoved(address indexed bAsset);
    event BassetsMigrated(address[] bAssets, address newIntegrator);
    event BasketWeightsUpdated(address[] bAssets, uint256[] maxWeights);
    event BassetStatusChanged(address indexed bAsset, BassetStatus status);
    event BasketStatusChanged();
    event TransferFeeEnabled(address indexed bAsset, bool enabled);

    // mAsset linked to the manager (const)
    address public mAsset;

    // Struct holding Basket details
    Basket public basket;
    // Mapping holds bAsset token address => array index
    mapping(address => uint8) private bAssetsMap;
    // Holds relative addresses of the integration platforms
    address[] public integrations;

    /**
     * @dev Initialization function for upgradable proxy contract.
     *      This function should be called via Proxy just after contract deployment.
     * @param _nexus            Address of system Nexus
     * @param _mAsset           Address of the mAsset whose Basket to manage
     * @param _bAssets          Array of erc20 bAsset addresses
     * @param _integrators      Matching array of the platform intergations for bAssets
     * @param _weights          Weightings of each bAsset, summing to 1e18
     * @param _hasTransferFees  Bool signifying if this bAsset has xfer fees
     */
    function initialize(
        address _nexus,
        address _mAsset,
        address[] calldata _bAssets,
        address[] calldata _integrators,
        uint256[] calldata _weights,
        bool[] calldata _hasTransferFees
    )
        external
        initializer
    {
        InitializableReentrancyGuard._initialize();
        InitializablePausableModule._initialize(_nexus);

        require(_mAsset != address(0), "mAsset address is zero");
        require(_bAssets.length > 0, "Must initialise with some bAssets");
        mAsset = _mAsset;

        // Defaults
        basket.maxBassets = 10;               // 10
        basket.collateralisationRatio = 1e18; // 100%

        for (uint256 i = 0; i < _bAssets.length; i++) {
            _addBasset(
                _bAssets[i],
                _integrators[i],
                StableMath.getRatioScale(),
                _hasTransferFees[i]
            );
        }
        _setBasketWeights(_bAssets, _weights, true);
    }

    /**
     * @dev Requires the overall basket composition to be healthy
     */
    modifier whenBasketIsHealthy() {
        require(!basket.failed, "Basket must be alive");
        _;
    }

    /**
     * @dev Requires the overall basket composition to be healthy
     */
    modifier whenNotRecolling() {
        require(!basket.undergoingRecol, "No bAssets can be undergoing recol");
        _;
    }

    /**
     * @dev Verifies that the caller either Manager or Gov
     */
    modifier managerOrGovernor() {
        require(
            _manager() == msg.sender || _governor() == msg.sender,
            "Must be manager or governor");
        _;
    }

    /**
     * @dev Verifies that the caller is governed mAsset
     */
    modifier onlyMasset() {
        require(mAsset == msg.sender, "Must be called by mAsset");
        _;
    }

    /***************************************
                VAULT BALANCE
    ****************************************/

    /**
     * @dev Called by only mAsset, and only when the basket is healthy, to add units to
     *      storage after they have been deposited into the vault
     * @param _bAssetIndex      Index of the bAsset
     * @param _increaseAmount   Units deposited
     */
    function increaseVaultBalance(
        uint8 _bAssetIndex,
        address /* _integrator */,
        uint256 _increaseAmount
    )
        external
        onlyMasset
        whenBasketIsHealthy
        nonReentrant
    {
        basket.bassets[_bAssetIndex].vaultBalance =
            basket.bassets[_bAssetIndex].vaultBalance.add(_increaseAmount);
    }

    /**
     * @dev Called by only mAsset, and only when the basket is healthy, to add units to
     *      storage after they have been deposited into the vault
     * @param _bAssetIndices    Array of bAsset indexes
     * @param _increaseAmount   Units deposited
     */
    function increaseVaultBalances(
        uint8[] calldata _bAssetIndices,
        address[] calldata /* _integrator */,
        uint256[] calldata _increaseAmount
    )
        external
        onlyMasset
        whenBasketIsHealthy
        nonReentrant
    {
        uint256 len = _bAssetIndices.length;
        for(uint i = 0; i < len; i++) {
            basket.bassets[_bAssetIndices[i]].vaultBalance =
                basket.bassets[_bAssetIndices[i]].vaultBalance.add(_increaseAmount[i]);
        }
    }

    /**
     * @dev Called by mAsset after redeeming tokens. Simply reduce the balance in the vault
     * @param _bAssetIndex      Index of the bAsset
     * @param _decreaseAmount   Units withdrawn
     */
    function decreaseVaultBalance(
        uint8 _bAssetIndex,
        address /* _integrator */,
        uint256 _decreaseAmount
    )
        external
        onlyMasset
        nonReentrant
    {
        basket.bassets[_bAssetIndex].vaultBalance =
            basket.bassets[_bAssetIndex].vaultBalance.sub(_decreaseAmount);
    }

    /**
     * @dev Called by mAsset after redeeming tokens. Simply reduce the balance in the vault
     * @param _bAssetIndices    Array of bAsset indexes
     * @param _decreaseAmount   Units withdrawn
     */
    function decreaseVaultBalances(
        uint8[] calldata _bAssetIndices,
        address[] calldata /* _integrator */,
        uint256[] calldata _decreaseAmount
    )
        external
        onlyMasset
        nonReentrant
    {
        uint256 len = _bAssetIndices.length;
        for(uint i = 0; i < len; i++) {
            basket.bassets[_bAssetIndices[i]].vaultBalance =
                basket.bassets[_bAssetIndices[i]].vaultBalance.sub(_decreaseAmount[i]);
        }
    }

    /**
     * @dev Called by mAsset to calculate how much interest has been generated in the basket
     *      and withdraw it. Cycles through the connected platforms to check the balances.
     * @return interestCollected   Total amount of interest collected, in mAsset terms
     * @return gains               Array of bAsset units gained
     */
    function collectInterest()
        external
        onlyMasset
        whenNotPaused
        whenBasketIsHealthy
        nonReentrant
        returns (uint256 interestCollected, uint256[] memory gains)
    {
        // Get basket details
        (Basset[] memory allBassets, uint256 count) = _getBassets();
        gains = new uint256[](count);
        interestCollected = 0;

        // foreach bAsset
        for(uint8 i = 0; i < count; i++) {
            Basset memory b = allBassets[i];
            address bAsset = b.addr;

            // call each integration to `checkBalance`
            address integration = integrations[i];
            uint256 lending = IPlatformIntegration(integration).checkBalance(bAsset);
            uint256 cache = IERC20(bAsset).balanceOf(integration);
            uint256 balance = lending.add(cache);

            uint256 oldVaultBalance = b.vaultBalance;

            // accumulate interest (ratioed bAsset)
            if(balance > oldVaultBalance && b.status == BassetStatus.Normal) {
                // Update balance
                basket.bassets[i].vaultBalance = balance;

                uint256 interestDelta = balance.sub(oldVaultBalance);
                gains[i] = interestDelta;

                // Calc MassetQ
                uint256 ratioedDelta = interestDelta.mulRatioTruncate(b.ratio);
                interestCollected = interestCollected.add(ratioedDelta);
            } else {
                gains[i] = 0;
            }
        }
    }


    /***************************************
                BASKET MANAGEMENT
    ****************************************/

    /**
     * @dev External func to allow the Governor to conduct add operations on the Basket
     * @param _bAsset               Address of the ERC20 token to add to the Basket
     * @param _integration          Address of the vault integration to deposit and withdraw
     * @param _isTransferFeeCharged Bool - are transfer fees charged on this bAsset
     * @return index                Position of the bAsset in the Basket
     */
    function addBasset(address _bAsset, address _integration, bool _isTransferFeeCharged)
        external
        onlyGovernor
        whenBasketIsHealthy
        whenNotRecolling
        returns (uint8 index)
    {
        index = _addBasset(
            _bAsset,
            _integration,
            StableMath.getRatioScale(),
            _isTransferFeeCharged
        );
    }

    /**
     * @dev Adds a bAsset to the Basket, fetching its decimals and calculating the Ratios
     * @param _bAsset               Address of the ERC20 token to add to the Basket
     * @param _integration          Address of the Platform Integration
     * @param _measurementMultiple  Base 1e8 var to determine measurement ratio
     *                              between bAsset:mAsset
     * @param _isTransferFeeCharged Bool - are transfer fees charged on this bAsset
     * @return index                Position of the bAsset in the Basket
     */
    function _addBasset(
        address _bAsset,
        address _integration,
        uint256 _measurementMultiple,
        bool _isTransferFeeCharged
    )
        internal
        returns (uint8 index)
    {
        require(_bAsset != address(0), "bAsset address must be valid");
        require(_integration != address(0), "Integration address must be valid");
        require(_measurementMultiple >= 1e6 && _measurementMultiple <= 1e10, "MM out of range");

        (bool alreadyInBasket, ) = _isAssetInBasket(_bAsset);
        require(!alreadyInBasket, "bAsset already exists in Basket");

        // Should fail if bAsset is not added to integration
        // Programmatic enforcement of bAsset validity should service through decentralised feed
        IPlatformIntegration(_integration).checkBalance(_bAsset);

        uint256 bAsset_decimals = CommonHelpers.getDecimals(_bAsset);
        uint256 delta = uint256(18).sub(bAsset_decimals);

        uint256 ratio = _measurementMultiple.mul(10 ** delta);

        uint8 numberOfBassetsInBasket = uint8(basket.bassets.length);
        require(numberOfBassetsInBasket < basket.maxBassets, "Max bAssets in Basket");

        bAssetsMap[_bAsset] = numberOfBassetsInBasket;

        integrations.push(_integration);
        basket.bassets.push(Basset({
            addr: _bAsset,
            ratio: ratio,
            maxWeight: 0,
            vaultBalance: 0,
            status: BassetStatus.Normal,
            isTransferFeeCharged: _isTransferFeeCharged
        }));

        emit BassetAdded(_bAsset, _integration);

        index = numberOfBassetsInBasket;
    }


    /**
     * @dev External call for the governor to set weightings of all bAssets
     * @param _bAssets Array of bAsset addresses
     * @param _weights Array of bAsset weights - summing 100% where 100% == 1e18
     */
    function setBasketWeights(
        address[] calldata _bAssets,
        uint256[] calldata _weights
    )
        external
        onlyGovernor
        whenBasketIsHealthy
    {
        _setBasketWeights(_bAssets, _weights, false);
    }

    /**
     * @notice Sets new Basket weightings
     * @dev Requires the modified bAssets to be in a Normal state
     * @param _bAssets Array of bAsset addresses
     * @param _weights Array of bAsset weights - summing 100% where 100% == 1e18
     * @param _isBootstrap True only on the first occurence of weight setting
     */
    function _setBasketWeights(
        address[] memory _bAssets,
        uint256[] memory _weights,
        bool _isBootstrap
    )
        internal
    {
        uint256 bAssetCount = _bAssets.length;
        require(bAssetCount > 0, "Empty bAssets array passed");
        require(bAssetCount == _weights.length, "Must be matching bAsset arrays");

        for (uint256 i = 0; i < bAssetCount; i++) {
            (bool exists, uint8 index) = _isAssetInBasket(_bAssets[i]);
            require(exists, "bAsset must exist");

            Basset memory bAsset = _getBasset(index);

            uint256 bAssetWeight = _weights[i];

            if(bAsset.status == BassetStatus.Normal) {
                require(
                    bAssetWeight <= 1e18,
                    "Asset weight must be <= 100%"
                );
                basket.bassets[index].maxWeight = bAssetWeight;
            } else {
                require(
                    bAssetWeight == basket.bassets[index].maxWeight,
                    "Affected bAssets must be static"
                );
            }
        }

        if(!_isBootstrap){
            _validateBasketWeight();
        }

        emit BasketWeightsUpdated(_bAssets, _weights);
    }

    /**
     * @dev Throws if the sum of all bAsset maxWeights is not in range 100-400%
     */
    function _validateBasketWeight() internal view {
        uint256 len = basket.bassets.length;
        uint256 weightSum = 0;
        for(uint256 i = 0; i < len; i++) {
            weightSum = weightSum.add(basket.bassets[i].maxWeight);
        }
        require(weightSum >= 1e18 && weightSum <= 4e18, "Basket weight must be >= 100 && <= 400%");
    }

    /**
     * @dev Update transfer fee flag for a given bAsset, should it change its fee practice
     * @param _bAsset   bAsset address
     * @param _flag         Charge transfer fee when its set to 'true', otherwise 'false'
     */
    function setTransferFeesFlag(address _bAsset, bool _flag)
        external
        managerOrGovernor
    {
        (bool exist, uint8 index) = _isAssetInBasket(_bAsset);
        require(exist, "bAsset does not exist");
        basket.bassets[index].isTransferFeeCharged = _flag;

        if(_flag){
            // if token has tx fees, it can no longer operate with a cache
            uint256 bal = IERC20(_bAsset).balanceOf(integrations[index]);
            IPlatformIntegration(integrations[index]).deposit(_bAsset, bal, true);
        }

        emit TransferFeeEnabled(_bAsset, _flag);
    }


    /**
     * @dev Removes a specific Asset from the Basket, given that its target/collateral
     *      level is already 0, throws if invalid.
     * @param _assetToRemove The asset to remove from the basket
     */
    function removeBasset(address _assetToRemove)
        external
        whenBasketIsHealthy
        whenNotRecolling
        managerOrGovernor
    {
        _removeBasset(_assetToRemove);
    }

    /**
     * @dev Removes a specific Asset from the Basket, given that its target/collateral
     *      level is already 0, throws if invalid.
     * @param _assetToRemove The asset to remove from the basket
     */
    function _removeBasset(address _assetToRemove) internal {
        (bool exists, uint8 index) = _isAssetInBasket(_assetToRemove);
        require(exists, "bAsset does not exist");

        uint256 len = basket.bassets.length;
        Basset memory bAsset = basket.bassets[index];

        require(bAsset.maxWeight == 0, "bAsset must have a target weight of 0");
        require(bAsset.vaultBalance == 0, "bAsset vault must be empty");
        require(bAsset.status != BassetStatus.Liquidating, "bAsset must be active");

        uint8 lastIndex = uint8(len.sub(1));
        if(index == lastIndex) {
            basket.bassets.pop();
            bAssetsMap[_assetToRemove] = 0;
            integrations.pop();
        } else {
            // Swap the bassets
            basket.bassets[index] = basket.bassets[lastIndex];
            basket.bassets.pop();
            Basset memory swappedBasset = basket.bassets[index];
            // Update bassetsMap
            bAssetsMap[_assetToRemove] = 0;
            bAssetsMap[swappedBasset.addr] = index;
            // Update integrations
            integrations[index] = integrations[lastIndex];
            integrations.pop();
        }

        emit BassetRemoved(bAsset.addr);
    }

    /**
     * @dev Transfers all collateral from one lending market to another - used initially
     *      to handle the migration between Aave V1 and Aave V2. Note - only supports non
     *      tx fee enabled assets
     * @param _bAssets Array of basket assets to migrate
     * @param _newIntegration Address of the new platform integration
     */
    function migrateBassets(
        address[] calldata _bAssets,
        address _newIntegration
    )
        external
        onlyGovernor
    {
        uint256 len = _bAssets.length;

        for(uint i = 0; i < len; i++){
            // 1. Check that the bAsset is in the basket
            address bAsset = _bAssets[i];
            (bool inBasket, uint8 index) = _isAssetInBasket(bAsset);
            require(inBasket, "bAsset does not exist");

            // 2. Withdraw everything from the old platform integration
            IPlatformIntegration oldIntegration = IPlatformIntegration(integrations[index]);
            uint256 balance = oldIntegration.checkBalance(bAsset);
            oldIntegration.withdraw(address(this), bAsset, balance, false);

            // 3. Update the integration address for this bAsset
            integrations[index] = _newIntegration;

            // 4. Deposit everything into the new
            //    This should fail if we did not receive the full amount from the platform withdrawal
            IERC20(bAsset).safeTransfer(_newIntegration, balance);
            IPlatformIntegration newIntegration = IPlatformIntegration(_newIntegration);
            newIntegration.deposit(bAsset, balance, false);
            uint256 newBalance = newIntegration.checkBalance(bAsset);

            require(newBalance >= balance, "Must transfer full amount");
        }

        emit BassetsMigrated(_bAssets, _newIntegration);
    }


    /***************************************
                    GETTERS
    ****************************************/

    /**
     * @dev Get basket details for `MassetStructs.Basket`
     * @return b   Basket struct
     */
    function getBasket()
        external
        view
        returns (Basket memory b)
    {
        b = basket;
    }

    /**
     * @dev Prepare given bAsset for Forging. Currently returns integrator
     *      and essential minting info.
     * @param _bAsset    Address of the bAsset
     * @return props     Struct of all relevant Forge information
     */
    function prepareForgeBasset(address _bAsset, uint256 /*_amt*/, bool /*_mint*/)
        external
        whenNotPaused
        whenNotRecolling
        returns (bool isValid, BassetDetails memory bInfo)
    {
        (bool exists, uint8 idx) = _isAssetInBasket(_bAsset);
        require(exists, "bAsset does not exist");
        isValid = true;
        bInfo = BassetDetails({
            bAsset: basket.bassets[idx],
            integrator: integrations[idx],
            index: idx
        });
    }

    /**
     * @dev Prepare given bAssets for swapping
     * @param _input     Address of the input bAsset
     * @param _output    Address of the output bAsset
     * @param _isMint    Is this swap actually a mint? i.e. output == address(mAsset)
     * @return props     Struct of all relevant Forge information
     */
    function prepareSwapBassets(address _input, address _output, bool _isMint)
        external
        view
        whenNotPaused
        returns (bool, string memory, BassetDetails memory, BassetDetails memory)
    {
        BassetDetails memory input;
        BassetDetails memory output;
        // Check that basket state is healthy
        if(basket.failed || basket.undergoingRecol){
            return (false, "Basket is undergoing change", input, output);
        }

        // Fetch input bAsset
        (bool inputExists, uint8 inputIdx) = _isAssetInBasket(_input);
        if(!inputExists) {
            return (false, "Input asset does not exist", input, output);
        }
        input = BassetDetails({
            bAsset: basket.bassets[inputIdx],
            integrator: integrations[inputIdx],
            index: inputIdx
        });

        // If this is a mint, we don't need output bAsset
        if(_isMint) {
            return (true, "", input, output);
        }

        // Fetch output bAsset
        (bool outputExists, uint8 outputIdx) = _isAssetInBasket(_output);
        if(!outputExists) {
            return (false, "Output asset does not exist", input, output);
        }
        output = BassetDetails({
            bAsset: basket.bassets[outputIdx],
            integrator: integrations[outputIdx],
            index: outputIdx
        });
        return (true, "", input, output);
    }

    /**
     * @dev Prepare given bAsset addresses for Forging. Currently returns integrator
     *      and essential minting info for each bAsset
     * @param _bAssets   Array of bAsset addresses with which to forge
     * @return props     Struct of all relevant Forge information
     */
    function prepareForgeBassets(
        address[] calldata _bAssets,
        uint256[] calldata /*_amts*/,
        bool /* _isMint */
    )
        external
        whenNotPaused
        whenNotRecolling
        returns (ForgePropsMulti memory props)
    {
        // Pass the fetching logic to the internal view func to reduce SLOAD cost
        (Basset[] memory bAssets, uint8[] memory indexes, address[] memory integrators) = _fetchForgeBassets(_bAssets);
        props = ForgePropsMulti({
            isValid: true,
            bAssets: bAssets,
            integrators: integrators,
            indexes: indexes
        });
    }

    function prepareRedeemBassets(
        address[] calldata _bAssets
    )
        external
        view
        whenNotPaused
        whenNotRecolling
        whenBasketIsHealthy
        returns (RedeemProps memory props)
    {
        // Pass the fetching logic to the internal view func to reduce SLOAD cost
        (Basset[] memory bAssets, uint8[] memory indexes, address[] memory integrators) = _fetchForgeBassets(_bAssets);
        props = RedeemProps({
            isValid: true,
            allBassets: basket.bassets,
            bAssets: bAssets,
            integrators: integrators,
            indexes: indexes
        });
    }

    /**
     * @dev Prepare given bAsset addresses for RedeemMulti. Currently returns integrator
     *      and essential minting info for each bAsset
     * @return props     Struct of all relevant Forge information
     */
    function prepareRedeemMulti()
        external
        view
        whenNotPaused
        whenNotRecolling
        returns (RedeemPropsMulti memory props)
    {
        (Basset[] memory bAssets, uint256 len) = _getBassets();
        address[] memory orderedIntegrators = new address[](len);
        uint8[] memory indexes = new uint8[](len);
        for(uint8 i = 0; i < len; i++){
            orderedIntegrators[i] = integrations[i];
            indexes[i] = i;
        }
        props = RedeemPropsMulti({
            colRatio: basket.collateralisationRatio,
            bAssets: bAssets,
            integrators: orderedIntegrators,
            indexes: indexes
        });
    }

    /**
     * @dev Internal func to fetch an array of bAssets and their integrators from storage
     * @param _bAssets       Array of non-duplicate bAsset addresses with which to forge
     * @return bAssets       Array of bAsset structs for the given addresses
     * @return indexes       Array of indexes for the given addresses
     * @return integrators   Array of integrators for the given addresses
     */
    function _fetchForgeBassets(address[] memory _bAssets)
        internal
        view
        returns (
            Basset[] memory bAssets,
            uint8[] memory indexes,
            address[] memory integrators
        )
    {
        uint8 len = uint8(_bAssets.length);

        bAssets = new Basset[](len);
        integrators = new address[](len);
        indexes = new uint8[](len);

        // Iterate through the input
        for(uint8 i = 0; i < len; i++) {
            address current = _bAssets[i];

            // If there is a duplicate here, throw
            // Gas costs do not incur SLOAD
            for(uint8 j = i+1; j < len; j++){
                require(current != _bAssets[j], "Must have no duplicates");
            }

            // Fetch and log all the relevant data
            (bool exists, uint8 index) = _isAssetInBasket(current);
            require(exists, "bAsset must exist");
            indexes[i] = index;
            bAssets[i] = basket.bassets[index];
            integrators[i] = integrations[index];
        }
    }

    /**
     * @dev Get data for a all bAssets in basket
     * @return bAssets  Struct[] with full bAsset data
     * @return len      Number of bAssets in the Basket
     */
    function getBassets()
        external
        view
        returns (
            Basset[] memory bAssets,
            uint256 len
        )
    {
        return _getBassets();
    }

    /**
     * @dev Get data for a specific bAsset, if it exists
     * @param _bAsset   Address of bAsset
     * @return bAsset  Struct with full bAsset data
     */
    function getBasset(address _bAsset)
        external
        view
        returns (Basset memory bAsset)
    {
        (bool exists, uint8 index) = _isAssetInBasket(_bAsset);
        require(exists, "bAsset must exist");
        bAsset = _getBasset(index);
    }

    /**
     * @dev Get current integrator for a specific bAsset, if it exists
     * @param _bAsset      Address of bAsset
     * @return integrator  Address of current integrator
     */
    function getBassetIntegrator(address _bAsset)
        external
        view
        returns (address integrator)
    {
        (bool exists, uint8 index) = _isAssetInBasket(_bAsset);
        require(exists, "bAsset must exist");
        integrator = integrations[index];
    }

    function _getBassets()
        internal
        view
        returns (
            Basset[] memory bAssets,
            uint256 len
        )
    {
        bAssets = basket.bassets;
        len = basket.bassets.length;
    }

    function _getBasset(uint8 _bAssetIndex)
        internal
        view
        returns (Basset memory bAsset)
    {
        bAsset = basket.bassets[_bAssetIndex];
    }


    /***************************************
                    HELPERS
    ****************************************/

    /**
     * @dev Checks if a particular asset is in the basket
     * @param _asset   Address of bAsset to look for
     * @return exists  bool to signal that the asset is in basket
     * @return index   uint256 Index of the bAsset
     */
    function _isAssetInBasket(address _asset)
        internal
        view
        returns (bool exists, uint8 index)
    {
        index = bAssetsMap[_asset];
        if(index == 0) {
            if(basket.bassets.length == 0) {
                return (false, 0);
            }
            return (basket.bassets[0].addr == _asset, 0);
        }
        return (true, index);
    }

    /**
     * @notice Determine whether or not a bAsset has already undergone re-collateralisation
     * @param _status   Status of the bAsset
     * @return          Bool to determine if undergone re-collateralisation
     */
    function _bAssetHasRecolled(BassetStatus _status)
        internal
        pure
        returns (bool)
    {
        if(_status == BassetStatus.Liquidating ||
            _status == BassetStatus.Liquidated ||
            _status == BassetStatus.Failed) {
            return true;
        }
        return false;
    }


    /***************************************
                RE-COLLATERALISATION
    ****************************************/

    /**
     * @dev Executes the Auto Redistribution event by isolating the bAsset from the Basket
     * @param _bAsset          Address of the ERC20 token to isolate
     * @param _belowPeg        Bool to describe whether the bAsset deviated below peg (t)
     *                         or above (f)
     * @return alreadyActioned Bool to show whether a bAsset had already been actioned
     */
    function handlePegLoss(address _bAsset, bool _belowPeg)
        external
        managerOrGovernor
        whenBasketIsHealthy
        returns (bool alreadyActioned)
    {
        (bool exists, uint256 i) = _isAssetInBasket(_bAsset);
        require(exists, "bAsset must exist in Basket");

        BassetStatus oldStatus = basket.bassets[i].status;
        BassetStatus newStatus =
            _belowPeg ? BassetStatus.BrokenBelowPeg : BassetStatus.BrokenAbovePeg;

        if(oldStatus == newStatus || _bAssetHasRecolled(oldStatus)) {
            return true;
        }

        // If we need to update the status.. then do it
        basket.bassets[i].status = newStatus;
        emit BassetStatusChanged(_bAsset, newStatus);
        return false;
    }

    /**
     * @dev Negates the isolation of a given bAsset
     * @param _bAsset Address of the bAsset
     */
    function negateIsolation(address _bAsset)
        external
        managerOrGovernor
    {
        (bool exists, uint256 i) = _isAssetInBasket(_bAsset);
        require(exists, "bAsset must exist");

        BassetStatus currentStatus = basket.bassets[i].status;
        if(currentStatus == BassetStatus.BrokenBelowPeg ||
            currentStatus == BassetStatus.BrokenAbovePeg ||
            currentStatus == BassetStatus.Blacklisted) {
            basket.bassets[i].status = BassetStatus.Normal;
            emit BassetStatusChanged(_bAsset, BassetStatus.Normal);
        }
    }

    /**
     * @dev Marks a bAsset as permanently deviated from peg
     * @param _bAsset Address of the bAsset
     */
    function failBasset(address _bAsset)
        external
        onlyGovernor
    {
        (bool exists, uint256 i) = _isAssetInBasket(_bAsset);
        require(exists, "bAsset must exist");

        BassetStatus currentStatus = basket.bassets[i].status;
        require(
            currentStatus == BassetStatus.BrokenBelowPeg ||
            currentStatus == BassetStatus.BrokenAbovePeg,
            "bAsset must be affected"
        );
        basket.failed = true;
    }
}<|MERGE_RESOLUTION|>--- conflicted
+++ resolved
@@ -23,13 +23,8 @@
  *          basket data to the mAsset and is responsible for keeping accurate records.
  *          BasketManager can also optimise lending pool integrations and perform
  *          re-collateralisation on failed bAssets.
-<<<<<<< HEAD
- * @dev     VERSION: 1.1
- *          DATE:    2020-16-11
-=======
  * @dev     VERSION: 2.0
  *          DATE:    2020-11-14
->>>>>>> b3e57933
  */
 contract BasketManager is
     Initializable,
