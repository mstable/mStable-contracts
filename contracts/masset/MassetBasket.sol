--- conflicted
+++ resolved
@@ -34,11 +34,7 @@
         address[] memory _bassets,
         uint256[] memory _weights,
         uint256[] memory _multiples,
-<<<<<<< HEAD
-        bool[] memory _isFeeCharged
-=======
         bool[] memory _hasTransferFees
->>>>>>> f48c6c0f
     )
         MassetCore(_nexus)
         public
@@ -55,11 +51,7 @@
             _addBasset(
                 _bassets[i],
                 measurementMultipleEnabled ? _multiples[i] : StableMath.getRatio(),
-<<<<<<< HEAD
-                _isFeeCharged[i]
-=======
                 _hasTransferFees[i]
->>>>>>> f48c6c0f
                 );
         }
         _setBasketWeights(_bassets, _weights);
@@ -136,11 +128,7 @@
         (bool exists, uint i) = _isAssetInBasket(_basset);
         require(exists, "Basset must exist in Basket");
 
-<<<<<<< HEAD
-        (, , , uint256 vaultBalance, BassetStatus status) = _getBasset(i);
-=======
         (, , , uint256 vaultBalance, , BassetStatus status) = _getBasset(i);
->>>>>>> f48c6c0f
         require(!_bassetHasRecolled(status), "Invalid Basset state");
 
         // If vaultBalance is 0 and we want to recol, then just remove from Basket?
@@ -389,11 +377,7 @@
         statuses = new BassetStatus[](len);
 
         for(uint i = 0; i < len; i++){
-<<<<<<< HEAD
-            (addresses[i], ratios[i], targets[i], vaults[i], statuses[i]) = _getBasset(i);
-=======
             (addresses[i], ratios[i], targets[i], vaults[i], isTransferFeeCharged[i], statuses[i]) = _getBasset(i);
->>>>>>> f48c6c0f
         }
     }
 
@@ -446,11 +430,7 @@
         BassetStatus status
     ) {
         Basset memory b = basket.bassets[_bassetIndex];
-<<<<<<< HEAD
-        return (b.addr, b.ratio, b.maxWeight, b.vaultBalance, b.status);
-=======
         return (b.addr, b.ratio, b.maxWeight, b.vaultBalance, b.isTransferFeeCharged, b.status);
->>>>>>> f48c6c0f
     }
 
 
