pragma solidity ^0.5.12;
pragma experimental ABIEncoderV2;

import { CommonHelpers } from "../shared/libs/CommonHelpers.sol";

import { MassetCore, IManager, IForgeValidator, StableMath } from "./MassetCore.sol";

import { MassetStructs } from "./shared/MassetStructs.sol";

import { IERC20 } from "openzeppelin-solidity/contracts/token/ERC20/IERC20.sol";
import { SafeERC20 } from "openzeppelin-solidity/contracts/token/ERC20/SafeERC20.sol";
import { SafeMath } from "openzeppelin-solidity/contracts/math/SafeMath.sol";

/**
 * @title MassetBasket
 * @dev Manages the Masset Basket composition and acts as a cache to store the Basket Assets (Bassets)
 */
contract MassetBasket is MassetStructs, MassetCore {

    using SafeMath for uint256;
    using SafeERC20 for IERC20;
    /** @dev Struct holding Basket details */
    Basket public basket;
    bool public measurementMultipleEnabled;

    /** @dev Forging events */
    event BassetAdded(address indexed basset);
    event BassetRemoved(address indexed basset);
    event BasketWeightsUpdated(address[] indexed bassets, uint256[] maxWeights);

    /** @dev constructor */
    constructor(
        address _nexus,
        address[] memory _bassets,
        uint256[] memory _weights,
        uint256[] memory _multiples,
        bool[] memory _hasTransferFees
    )
        MassetCore(_nexus)
        public
    {
        require(_bassets.length > 0, "Must initialise with some bAssets");

        measurementMultipleEnabled = _multiples.length > 0;

        // Defaults
        basket.maxBassets = 16; // 16
        basket.collateralisationRatio = 1e18; // 100%
        redemptionFee = 2e16; // 2%

        for (uint256 i = 0; i < _bassets.length; i++) {
            _addBasset(
                _bassets[i],
                measurementMultipleEnabled ? _multiples[i] : StableMath.getRatioScale(),
                _hasTransferFees[i]
                );
        }
        _setBasketWeights(_bassets, _weights);
    }

    modifier basketIsHealthy(){
        require(!basket.failed, "Basket must be alive");
        _;
    }


    /***************************************
              RE-COLLATERALISATION
    ****************************************/

    /**
      * @dev Executes the Auto Redistribution event by isolating the Basset from the Basket
      * @param _basset Address of the ERC20 token to isolate
      * @param _belowPeg Bool to describe whether the basset deviated below peg (t) or above (f)
      * @return alreadyActioned Bool to show whether a Basset had already been actioned
      */
    function handlePegLoss(address _basset, bool _belowPeg)
    external
    onlyManager
    basketIsHealthy
    returns (bool alreadyActioned) {
<<<<<<< HEAD
        (bool exists, uint256 i) = _isAssetInBasket(_basset);
        require(exists, "Basset must exist in Basket");
=======
        (bool exists, uint i) = _isAssetInBasket(_basset);
        require(exists, "bASset must exist in Basket");
>>>>>>> 28ca45c0

        BassetStatus oldStatus = basket.bassets[i].status;
        BassetStatus newStatus = _belowPeg ? BassetStatus.BrokenBelowPeg : BassetStatus.BrokenAbovePeg;

        if(oldStatus == newStatus ||
          _bassetHasRecolled(oldStatus)) {
            return true;
        }

        // If we need to update the status.. then do it
        basket.bassets[i].status = newStatus;

        if(newStatus == BassetStatus.BrokenBelowPeg) {
          // REDISTRIBUTE THIS BASSET'S WEIGHT TO THE OTHER BASSETS?
          // Good point
        }
        return false;
    }

    /**
      * @dev Negates the isolation of a given Basset
      * @param _basset Address of the Basset
      */
    function negatePegLoss(address _basset)
    external
    onlyManager {
<<<<<<< HEAD
        (bool exists, uint256 i) = _isAssetInBasket(_basset);
        require(exists, "Basset must exist in Basket");
=======
        (bool exists, uint i) = _isAssetInBasket(_basset);
        require(exists, "bASset must exist in Basket");
>>>>>>> 28ca45c0

        if(basket.bassets[i].status == BassetStatus.BrokenBelowPeg ||
          basket.bassets[i].status == BassetStatus.BrokenAbovePeg) {
            basket.bassets[i].status = BassetStatus.Normal;
        }
    }

    /**
      * @dev Sends the affected Basset off to the Recollateraliser to be auctioned
      * @param _basset Address of the Basset to isolate
      * @param _recollateraliser Address of the recollateraliser, to which the tokens should be sent
      */
    function initiateRecol(address _basset, address _recollateraliser)
    external
    onlyManager
    basketIsHealthy
    returns (bool requiresAuction) {
<<<<<<< HEAD
        (bool exists, uint256 i) = _isAssetInBasket(_basset);
        require(exists, "Basset must exist in Basket");
=======
        (bool exists, uint i) = _isAssetInBasket(_basset);
        require(exists, "bASset must exist in Basket");
>>>>>>> 28ca45c0

        (, , , uint256 vaultBalance, , BassetStatus status) = _getBasset(i);
        require(!_bassetHasRecolled(status), "Invalid Basset state");

        // If vaultBalance is 0 and we want to recol, then just remove from Basket?
        if(vaultBalance == 0){
            _removeBasset(_basset);
            return false;
        }
        // require(vaultBalance > 0, "Must have something to recollateralise");

        basket.bassets[i].status = BassetStatus.Liquidating;
        basket.bassets[i].vaultBalance = 0;

        // Approve the recollateraliser to take the Basset
        // TODO / FIXME Ensure that this function is not called again for
        // the same bAsset address. Otherwise safeApprove() call would stuck forever.
        IERC20(_basset).safeApprove(_recollateraliser, vaultBalance);
        return true;
    }


    /***************************************
                BASKET ADJUSTMENTS
    ****************************************/


    /**
      * @dev External func to allow the Manager to conduct add operations on the Basket
      * @param _basset Address of the ERC20 token to add to the Basket
      */
    function addBasset(address _basset, bool _isTransferFeeCharged)
        external
        managerOrGovernor
        basketIsHealthy
    {
        require(!measurementMultipleEnabled, "Specifying _mm enabled");
        _addBasset(_basset, StableMath.getRatioScale(), _isTransferFeeCharged);
    }

    /**
      * @dev External func to allow the Manager to conduct add operations on the Basket
      * @param _basset Address of the ERC20 token to add to the Basket
      * @param _measurementMultiple MeasurementMultiple of the Basset where 1:1 == 1e8
      */
    function addBasset(
        address _basset,
        uint256 _measurementMultiple,
        bool _isTransferFeeCharged
    )
        external
        managerOrGovernor
        basketIsHealthy
    {
        require(measurementMultipleEnabled, "Specifying _mm disabled");
        _addBasset(_basset, _measurementMultiple, _isTransferFeeCharged);
    }

    /**
      * @dev Adds a basset to the Basket, fetching its decimals and calculating the Ratios
      * @param _basset Address of the ERC20 token to add to the Basket
      * @param _measurementMultiple base 1e8 var to determine measurement ratio between basset:masset
      * e.g. a Gold backed basset pegged to 1g where Masset is base 10g would be 1e7 (0.1:1)
      * e.g. a USD backed basset pegged to 1 USD where Masset is pegged to 1 USD would be 1e8 (1:1)
      */
    function _addBasset(
        address _basset,
        uint256 _measurementMultiple,
        bool _isTransferFeeCharged
    )
        internal
    {
        require(_basset != address(0), "Asset address must be valid");
        (bool alreadyInBasket, ) = _isAssetInBasket(_basset);
        require(!alreadyInBasket, "Asset already exists in Basket");

        require(IManager(_manager()).validateBasset(address(this), _basset, _measurementMultiple, _isTransferFeeCharged),
            "New bAsset must be valid");

        // Check for ERC20 compatibility by forcing decimal retrieval
        // Ultimate enforcement of Basset validity should service through governance
        uint256 basset_decimals = CommonHelpers.mustGetDecimals(_basset);

        uint256 delta = uint256(18).sub(basset_decimals);

        uint256 ratio = _measurementMultiple.mul(10 ** delta);

        uint256 numberOfBassetsInBasket = basket.bassets.length;
        require(numberOfBassetsInBasket < basket.maxBassets, "Max bAssets in Basket");

        basket.bassetsMap[_basset] = numberOfBassetsInBasket;

        basket.bassets.push(Basset({
            addr: _basset,
            ratio: ratio,
            maxWeight: 0,
            vaultBalance: 0,
            status: BassetStatus.Normal,
            isTransferFeeCharged: _isTransferFeeCharged
        }));

        emit BassetAdded(_basset);
    }

    /**
      * @dev Removes a specific Asset from the Basket, given that its target/collateral level is 0
      * As this is a cleanup operation, anybody should be able to perform this task
      * @param _assetToRemove The asset to remove from the basket
      * @return bool To signify whether the asset was found and removed from the basket
      */
    function removeBasset(address _assetToRemove)
    external
    basketIsHealthy
    managerOrGovernor
    returns (bool removed) {
        _removeBasset(_assetToRemove);
        return true;
    }

    function _removeBasset(address _assetToRemove)
    internal {
        (bool existsInBasket, uint256 index) = _isAssetInBasket(_assetToRemove);
        require(existsInBasket, "Asset must appear in Basket");

        uint256 len = basket.bassets.length;

        Basset memory basset = basket.bassets[index];
        // require(basset.maxWeight == 0, "bASset must have a target weight of 0");
        require(basset.vaultBalance == 0, "bASset vault must be empty");
        require(basset.status != BassetStatus.Liquidating, "bASset must be active");

        basket.bassets[index] = basket.bassets[len-1];
        basket.bassets.pop();

        basket.bassetsMap[_assetToRemove] = 0;

        basket.expiredBassets.push(_assetToRemove);

        emit BassetRemoved(_assetToRemove);
    }

    /**
      * @dev External call to set weightings of a new Basket
      * @param _bassets Array of Basset addresses
      * @param _weights Array of Basset weights - summing 100% where 100% == 1e18
      */
    function setBasketWeights(
        address[] calldata _bassets,
        uint256[] calldata _weights
    )
        external
        onlyGovernor
        basketIsHealthy
    {
        _setBasketWeights(_bassets, _weights);
    }


    /**
      * @notice Sets new Basket weightings
      * @dev Requires the Basket to be in a healthy state, i.e. no Broken assets
      * @param _bassets Array of Basset addresses
      * @param _weights Array of Basset weights - summing 100% where 100% == 1e18
      */
    function _setBasketWeights(
        address[] memory _bassets,
        uint256[] memory _weights
    )
        internal
    {
        uint256 bassetCount = _bassets.length;

        require(bassetCount == _weights.length, "Must be matching basset arrays");
        require(bassetCount == basket.bassets.length, "Must match existing basket");

        uint256 weightSum = CommonHelpers.sumOfArrayValues(_weights);
        require(weightSum >= StableMath.getFullScale(), "Basket weight must be >= 1e18");

        for (uint256 i = 0; i < bassetCount; i++) {
            address basset = _bassets[i];

            require(basset == basket.bassets[i].addr, "Input must be symmetrical");

            uint256 bassetWeight = _weights[i];
            if(basket.bassets[i].status == BassetStatus.Normal) {
                require(bassetWeight >= 0, "Weight must be positive");
                require(bassetWeight <= StableMath.getFullScale(), "Asset weight must be <= 1e18");
                basket.bassets[i].maxWeight = bassetWeight;
            } else {
                require(bassetWeight == basket.bassets[i].maxWeight, "Affected bAssets must be static");
            }
        }

        emit BasketWeightsUpdated(_bassets, _weights);
    }

    /**
     * @dev Update transfer fee flag
     * @param _bAsset bAsset address
     * @param _flag Charge transfer fee when its set to 'true', otherwise 'false'
     */
    function upgradeTransferFees(address _bAsset, bool _flag)
        external
        onlyGovernor
    {
        (bool exist, uint256 index) = _isAssetInBasket(_bAsset);
        require(exist, "bAsset does not exist");
        basket.bassets[index].isTransferFeeCharged = _flag;
    }


    /***************************************
                    GETTERS
    ****************************************/

    /**
      * @dev Get basket details
      * @return All the details
      */
    function getBasket()
    external
    view
    returns (
        address[] memory expiredBassets,
        bool failed,
        uint256 collateralisationRatio
    ) {
        return (basket.expiredBassets, basket.failed, basket.collateralisationRatio);
    }

    /**
      * @dev Get all basket assets
      * @return Struct array of all basket assets
      */
    function getBassets()
    external
    view
    returns (
        address[] memory addresses,
        uint256[] memory ratios,
        uint256[] memory targets,
        uint256[] memory vaults,
        bool[] memory isTransferFeeCharged,
        BassetStatus[] memory statuses,
        uint256 len
    ) {
        len = basket.bassets.length;

        addresses = new address[](len);
        ratios = new uint256[](len);
        targets = new uint256[](len);
        vaults = new uint256[](len);
        isTransferFeeCharged = new bool[](len);
        statuses = new BassetStatus[](len);

<<<<<<< HEAD
        for(uint256 i = 0; i < len; i++){
            (addresses[i], keys[i], ratios[i], targets[i], vaults[i], statuses[i]) = _getBasset(i);
=======
        for(uint i = 0; i < len; i++){
            (addresses[i], ratios[i], targets[i], vaults[i], isTransferFeeCharged[i], statuses[i]) = _getBasset(i);
>>>>>>> 28ca45c0
        }
    }

    /**
      * @dev Get all basket assets, failing if the Basset does not exist
      * @return Struct array of all basket assets
      */
    function getBasset(address _basset)
    public
    view
    returns (
        address addr,
        uint256 ratio,
        uint256 maxWeight,
        uint256 vaultBalance,
        bool isTransferFeeCharged,
        BassetStatus status
    ) {
<<<<<<< HEAD
        (bool exists, uint256 index) = _isAssetInBasket(_basset);
        require(exists, "Basset must exist");
=======
        (bool exists, uint index) = _isAssetInBasket(_basset);
        require(exists, "bASset must exist");
>>>>>>> 28ca45c0
        return _getBasset(index);
    }

    /**
     * @dev Get all bAssets addresses
     * @return return an array of bAssets addresses
     */
    function getAllBassetsAddress() public view returns (address[] memory) {
        uint256 len = basket.bassets.length;
        address[] memory bAssets = new address[](len);
        for(uint256 i = 0; i < len; i++) {
            bAssets[i] = basket.bassets[i].addr;
        }
        return bAssets;
    }

    /**
      * @dev Get all basket assets
      * @return Struct array of all basket assets
      */
    function _getBasset(uint256 _bassetIndex)
    internal
    view
    returns (
        address addr,
        uint256 ratio,
        uint256 maxWeight,
        uint256 vaultBalance,
        bool isTransferFeeCharged,
        BassetStatus status
    ) {
        Basset memory b = basket.bassets[_bassetIndex];
        return (b.addr, b.ratio, b.maxWeight, b.vaultBalance, b.isTransferFeeCharged, b.status);
    }


    /**
      * @dev Checks if a particular asset is in the basket
      * @param _asset Address of Basset to look for
      * @return bool to signal that the asset is in basket
      * @return uint256 Index of the Basset
      */
    function _isAssetInBasket(address _asset)
    internal
    view
    returns (bool exists, uint256 index) {
        index = basket.bassetsMap[_asset];
        if(index == 0) {
            if(basket.bassets.length == 0){
                return (false, 0);
            }
            return (basket.bassets[0].addr == _asset, 0);
        }
        return (true, index);
    }

    /**
     * @notice Determine whether or not a Basset has already undergone re-collateralisation
     */
    function _bassetHasRecolled(BassetStatus _status)
    internal
    pure
    returns (bool) {
        if(_status == BassetStatus.Liquidating ||
            _status == BassetStatus.Liquidated ||
            _status == BassetStatus.Failed) {
            return true;
        }
        return false;
    }
}<|MERGE_RESOLUTION|>--- conflicted
+++ resolved
@@ -79,13 +79,8 @@
     onlyManager
     basketIsHealthy
     returns (bool alreadyActioned) {
-<<<<<<< HEAD
         (bool exists, uint256 i) = _isAssetInBasket(_basset);
-        require(exists, "Basset must exist in Basket");
-=======
-        (bool exists, uint i) = _isAssetInBasket(_basset);
         require(exists, "bASset must exist in Basket");
->>>>>>> 28ca45c0
 
         BassetStatus oldStatus = basket.bassets[i].status;
         BassetStatus newStatus = _belowPeg ? BassetStatus.BrokenBelowPeg : BassetStatus.BrokenAbovePeg;
@@ -112,13 +107,8 @@
     function negatePegLoss(address _basset)
     external
     onlyManager {
-<<<<<<< HEAD
         (bool exists, uint256 i) = _isAssetInBasket(_basset);
-        require(exists, "Basset must exist in Basket");
-=======
-        (bool exists, uint i) = _isAssetInBasket(_basset);
         require(exists, "bASset must exist in Basket");
->>>>>>> 28ca45c0
 
         if(basket.bassets[i].status == BassetStatus.BrokenBelowPeg ||
           basket.bassets[i].status == BassetStatus.BrokenAbovePeg) {
@@ -136,13 +126,8 @@
     onlyManager
     basketIsHealthy
     returns (bool requiresAuction) {
-<<<<<<< HEAD
         (bool exists, uint256 i) = _isAssetInBasket(_basset);
-        require(exists, "Basset must exist in Basket");
-=======
-        (bool exists, uint i) = _isAssetInBasket(_basset);
         require(exists, "bASset must exist in Basket");
->>>>>>> 28ca45c0
 
         (, , , uint256 vaultBalance, , BassetStatus status) = _getBasset(i);
         require(!_bassetHasRecolled(status), "Invalid Basset state");
@@ -398,13 +383,8 @@
         isTransferFeeCharged = new bool[](len);
         statuses = new BassetStatus[](len);
 
-<<<<<<< HEAD
         for(uint256 i = 0; i < len; i++){
-            (addresses[i], keys[i], ratios[i], targets[i], vaults[i], statuses[i]) = _getBasset(i);
-=======
-        for(uint i = 0; i < len; i++){
             (addresses[i], ratios[i], targets[i], vaults[i], isTransferFeeCharged[i], statuses[i]) = _getBasset(i);
->>>>>>> 28ca45c0
         }
     }
 
@@ -423,13 +403,8 @@
         bool isTransferFeeCharged,
         BassetStatus status
     ) {
-<<<<<<< HEAD
         (bool exists, uint256 index) = _isAssetInBasket(_basset);
-        require(exists, "Basset must exist");
-=======
-        (bool exists, uint index) = _isAssetInBasket(_basset);
         require(exists, "bASset must exist");
->>>>>>> 28ca45c0
         return _getBasset(index);
     }
 
