pragma solidity ^0.5.12;
pragma experimental ABIEncoderV2;

import { Masset } from "./Masset.sol";

/**
  * @title mUSD
  * @author Stability Labs Pty Ltd
  * @dev Base layer functionality for the Masset
  */
contract MUSD is Masset {

    /** @dev constructor */
    constructor (
        address _nexus,
        address[] memory _bassets,
        uint256[] memory _bassetWeights,
<<<<<<< HEAD
        bool[] memory _isTransferFees,
=======
        bool[] memory _hasTransferFees,
>>>>>>> f48c6c0f
        address _feePool,
        address _forgeValidator
    )
        Masset(
            "mStable USD",
            "mUSD",
            _nexus,
            _bassets,
            _bassetWeights,
            new uint256[](0),
<<<<<<< HEAD
            _isTransferFees,
=======
            _hasTransferFees,
>>>>>>> f48c6c0f
            _feePool,
            _forgeValidator
        )
        public
    {
    }
}<|MERGE_RESOLUTION|>--- conflicted
+++ resolved
@@ -15,11 +15,7 @@
         address _nexus,
         address[] memory _bassets,
         uint256[] memory _bassetWeights,
-<<<<<<< HEAD
-        bool[] memory _isTransferFees,
-=======
         bool[] memory _hasTransferFees,
->>>>>>> f48c6c0f
         address _feePool,
         address _forgeValidator
     )
@@ -30,11 +26,7 @@
             _bassets,
             _bassetWeights,
             new uint256[](0),
-<<<<<<< HEAD
-            _isTransferFees,
-=======
             _hasTransferFees,
->>>>>>> f48c6c0f
             _feePool,
             _forgeValidator
         )
