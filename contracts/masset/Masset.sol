pragma solidity 0.5.16;
pragma experimental ABIEncoderV2;

// External
import { IForgeValidator } from "./forge-validator/IForgeValidator.sol";
import { IPlatformIntegration } from "../interfaces/IPlatformIntegration.sol";
import { IBasketManager } from "../interfaces/IBasketManager.sol";

// Internal
import { IMasset } from "../interfaces/IMasset.sol";
import { MassetToken } from "./MassetToken.sol";
import { Module } from "../shared/Module.sol";
import { MassetStructs } from "./shared/MassetStructs.sol";

// Libs
import { StableMath } from "../shared/StableMath.sol";
import { MassetHelpers } from "./shared/MassetHelpers.sol";
import { SafeERC20 } from "@openzeppelin/contracts/token/ERC20/SafeERC20.sol";
import { IERC20 } from "@openzeppelin/contracts/token/ERC20/IERC20.sol";
import { ReentrancyGuard } from "@openzeppelin/contracts/utils/ReentrancyGuard.sol";

/**
 * @title   Masset
 * @author  Stability Labs Pty. Lte.
 * @notice  The Masset is a token that allows minting and redemption at a 1:1 ratio
 *          for underlying basket assets (bAssets) of the same peg (i.e. USD,
 *          EUR, gGold). Composition and validation is enforced via the BasketManager.
 */
contract Masset is IMasset, MassetToken, Module, ReentrancyGuard {

    using StableMath for uint256;
    using SafeERC20 for IERC20;

    // Forging Events
<<<<<<< HEAD
    event Minted(address indexed account, uint256 massetQuantity, address bAsset, uint256 bAssetQuantity);
    event MintedMulti(address indexed account, uint256 massetQuantity, uint256 bitmap, uint256[] bAssetQuantities);
    event Redeemed(address indexed recipient, address redeemer, uint256 massetQuantity, address bAsset, uint256 bAssetQuantity);
    event RedeemedMulti(address indexed recipient, address redeemer, uint256 massetQuantity, uint256 bitmap, uint256[] bAssetQuantities);
=======
    event Minted(address indexed account, uint256 mAssetQuantity, address bAsset, uint256 bAssetQuantity);
    event MintedMulti(address indexed account, uint256 mAssetQuantity, uint256 bitmap, uint256[] bAssetQuantities);
    event Redeemed(address indexed recipient, address redeemer, uint256 mAssetQuantity, address bAsset, uint256 bAssetQuantity);
    event RedeemedMulti(address indexed recipient, address redeemer, uint256 mAssetQuantity, uint256 bitmap, uint256[] bAssetQuantities);
>>>>>>> a20be1b4
    event PaidFee(address payer, uint256 feeQuantity, uint256 feeRate);

    // State Events
    event RedemptionFeeChanged(uint256 fee);
    event FeeRecipientChanged(address feePool);
    event ForgeValidatorChanged(address forgeValidator);

    // Modules and connectors
    IForgeValidator public forgeValidator;
    bool private forgeValidatorLocked = false;
    IBasketManager private basketManager;

    // Basic redemption fee information
    address public feeRecipient;
    uint256 public redemptionFee;
    uint256 private constant maxFee = 1e17;

    constructor (
        string memory _name,
        string memory _symbol,
        address _nexus,
        address _feeRecipient,
        address _forgeValidator,
        address _basketManager
    )
        MassetToken(
            _name,
            _symbol
        )
        Module(
            _nexus
        )
        public
    {
        feeRecipient = _feeRecipient;
        forgeValidator = IForgeValidator(_forgeValidator);

        basketManager = IBasketManager(_basketManager);

        redemptionFee = 2e16;
    }

    /**
      * @dev Verifies that the caller either Manager or Gov
      */
    modifier managerOrGovernor() {
        require(_manager() == msg.sender || _governor() == msg.sender, "Must be manager or governance");
        _;
    }

    /**
      * @dev Verifies that the caller is the Savings Manager contract
      */
    modifier onlySavingsManager() {
        require(_savingsManager() == msg.sender, "Must be savings manager");
        _;
    }


    /***************************************
                MINTING (PUBLIC)
    ****************************************/

    /**
     * @dev Mint a single bAsset, at a 1:1 ratio with the bAsset. This contract
     *      must have approval to spend the senders bAsset
     * @param _bAsset         Address of the bAsset to mint
     * @param _bAssetQuantity Quantity in bAsset units
     * @return massetMinted   Number of newly minted mAssets
     */
    function mint(
        address _bAsset,
        uint256 _bAssetQuantity
    )
        external
        returns (uint256 massetMinted)
    {
        return _mintTo(_bAsset, _bAssetQuantity, msg.sender);
    }

    /**
     * @dev Mint a single bAsset, at a 1:1 ratio with the bAsset. This contract
     *      must have approval to spend the senders bAsset
     * @param _bAsset         Address of the bAsset to mint
     * @param _bAssetQuantity Quantity in bAsset units
     * @param _recipient receipient of the newly minted mAsset tokens
     * @return massetMinted   Number of newly minted mAssets
     */
    function mintTo(
        address _bAsset,
        uint256 _bAssetQuantity,
        address _recipient
    )
        external
        returns (uint256 massetMinted)
    {
        return _mintTo(_bAsset, _bAssetQuantity, _recipient);
    }

    /**
     * @dev Mint with multiple bAssets, at a 1:1 ratio to mAsset. This contract
     *      must have approval to spend the senders bAssets
     * @param _bAssetsBitmap    Indexes that we should mint with in a bitmap
     * @param _bAssetQuantity   Quantity of each bAsset to mint
     * @param _recipient        Address to receive the newly minted mAsset tokens
     * @return massetMinted     Number of newly minted mAssets
     */
    function mintMulti(
        uint32 _bAssetsBitmap,
        uint256[] calldata _bAssetQuantity,
        address _recipient
    )
        external
        returns(uint256 massetMinted)
    {
        return _mintTo(_bAssetsBitmap, _bAssetQuantity, _recipient);
    }

    /***************************************
              MINTING (INTERNAL)
    ****************************************/

    /** @dev Mint Single */
    function _mintTo(
        address _bAsset,
        uint256 _bAssetQuantity,
        address _recipient
    )
        internal
        nonReentrant
        returns (uint256 massetMinted)
    {
        require(_recipient != address(0), "Must be a valid recipient");
        require(_bAssetQuantity > 0, "Quantity must not be 0");

        ForgeProps memory props = basketManager.prepareForgeBasset(_bAsset, _bAssetQuantity, true);
        if(!props.isValid) return 0;

        // Transfer collateral to the platform integration address and call deposit\
        address integrator = props.integrator;
        (uint256 quantityDeposited, uint256 ratioedDeposit) =
            _depositTokens(_bAsset, props.bAsset.ratio, integrator, props.bAsset.isTransferFeeCharged, _bAssetQuantity);

        // Validation should be after token transfer, as bAssetQty is unknown before
        (bool mintValid, string memory reason) = forgeValidator.validateMint(totalSupply(), props.grace, props.bAsset, quantityDeposited);
        require(mintValid, reason);

        // Log the Vault increase - can only be done when basket is healthy
        basketManager.increaseVaultBalance(props.index, integrator, quantityDeposited);

        // Mint the Masset
        _mint(_recipient, ratioedDeposit);
        emit Minted(_recipient, ratioedDeposit, _bAsset, quantityDeposited);

        return ratioedDeposit;
    }

<<<<<<< HEAD
=======
    function _depositTokens(
        address _bAsset,
        uint256 _bAssetRatio,
        address _integrator,
        bool _xferCharged,
        uint256 _quantity
    )
        internal
        returns (uint256 quantityDeposited, uint256 ratioedDeposit)
    {
        uint256 quantityTransferred = MassetHelpers.transferTokens(msg.sender, _integrator, _bAsset, _xferCharged, _quantity);
        quantityDeposited = IPlatformIntegration(_integrator).deposit(_bAsset, quantityTransferred, _xferCharged);
        ratioedDeposit = quantityDeposited.mulRatioTruncate(_bAssetRatio);
    }

>>>>>>> a20be1b4
    /** @dev Mint Multi */
    function _mintTo(
        uint32 _bAssetsBitmap,
        uint256[] memory _bAssetQuantity,
        address _recipient
    )
        internal
        nonReentrant
        returns (uint256 massetMinted)
    {
        require(_recipient != address(0), "Must be a valid recipient");
        uint256 len = _bAssetQuantity.length;

        // Load only needed bAssets in array
        ForgePropsMulti memory props
            = basketManager.prepareForgeBassets(_bAssetsBitmap, uint8(len), _bAssetQuantity, true);
        if(!props.isValid) return 0;

        uint256 mAssetQuantity = 0;
        uint256[] memory receivedQty = new uint256[](len);

        // Transfer the Bassets to the integrator, update storage and calc MassetQ
        for(uint256 i = 0; i < len; i++){
            uint256 bAssetQuantity = _bAssetQuantity[i];
            if(bAssetQuantity > 0){
                // bAsset == bAssets[i] == basket.bassets[indexes[i]]
                Basset memory bAsset = props.bAssets[i];

                (uint256 quantityDeposited, uint256 ratioedDeposit) =
                    _depositTokens(bAsset.addr, bAsset.ratio, props.integrators[i], bAsset.isTransferFeeCharged, bAssetQuantity);

                receivedQty[i] = quantityDeposited;
<<<<<<< HEAD

                uint256 ratioedBasset = quantityDeposited.mulRatioTruncate(bAsset.ratio);
                massetQuantity = massetQuantity.add(ratioedBasset);
=======
                mAssetQuantity = mAssetQuantity.add(ratioedDeposit);
>>>>>>> a20be1b4
            }
        }
        require(mAssetQuantity > 0, "No masset quantity to mint");

        basketManager.increaseVaultBalances(props.indexes, props.integrators, receivedQty, len);

<<<<<<< HEAD
        basketManager.increaseVaultBalances(props.indexes, props.integrators, receivedQty, len);

=======
>>>>>>> a20be1b4
        // Validate the proposed mint, after token transfer
        (bool mintValid, string memory reason) = forgeValidator.validateMint(totalSupply(), props.grace, props.bAssets, receivedQty);
        require(mintValid, reason);

        // Mint the Masset
<<<<<<< HEAD
        _mint(_recipient, massetQuantity);
        emit MintedMulti(_recipient, massetQuantity, _bAssetsBitmap, _bAssetQuantity);
=======
        _mint(_recipient, mAssetQuantity);
        emit MintedMulti(_recipient, mAssetQuantity, _bAssetsBitmap, _bAssetQuantity);
>>>>>>> a20be1b4

        return mAssetQuantity;
    }

    /***************************************
              REDEMPTION (PUBLIC)
    ****************************************/

    /**
     * @dev Credits the sender with a certain quantity of selected bAsset, in exchange for burning the
     *      relative mAsset quantity from the sender. Sender also incurs a small mAsset fee, if any.
     * @param _bAsset           Address of the bAsset to redeem
     * @param _bAssetQuantity   Units of the bAsset to redeem
     * @return massetMinted     Relative number of mAsset units burned to pay for the bAssets
     */
    function redeem(
        address _bAsset,
        uint256 _bAssetQuantity
    )
        external
        returns (uint256 massetRedeemed)
    {
        return _redeemTo(_bAsset, _bAssetQuantity, msg.sender);
    }

    /**
     * @dev Credits a recipient with a certain quantity of selected bAsset, in exchange for burning the
     *      relative Masset quantity from the sender. Sender also incurs a small mAsset fee, if any.
     * @param _bAsset           Address of the bAsset to redeem
     * @param _bAssetQuantity   Units of the bAsset to redeem
     * @param _recipient        Address to credit with withdrawn bAssets
     * @return massetMinted     Relative number of mAsset units burned to pay for the bAssets
     */
    function redeemTo(
        address _bAsset,
        uint256 _bAssetQuantity,
        address _recipient
    )
        external
        returns (uint256 massetRedeemed)
    {
        return _redeemTo(_bAsset, _bAssetQuantity, _recipient);
    }

    /**
     * @dev Credits a recipient with a certain quantity of bAssets, in exchange for burning the
     *      relative mAsset quantity from the sender. Sender also incurs a small Masset fee, if any.
     * @param _bAssetsBitmap    Indexes that we should withdraw in a bitmap form
     * @param _bAssetQuantities Quantity of each bAsset to withraw
     * @param _recipient        Address to credit the withdrawn bAssets
     * @return massetMinted     Relative number of mAsset units burned to pay for the bAssets
     */
    function redeemMulti(
        uint32 _bAssetsBitmap,
        uint256[] calldata _bAssetQuantities,
        address _recipient
    )
        external
        returns (uint256 massetRedeemed)
    {
        return _redeemTo(_bAssetsBitmap, _bAssetQuantities, _recipient);
    }

    /***************************************
              REDEMPTION (INTERNAL)
    ****************************************/

    /** @dev Redeem mAsset for a single bAsset */
    function _redeemTo(
        address _bAsset,
        uint256 _bAssetQuantity,
        address _recipient
    )
        internal
        nonReentrant
        returns (uint256 massetRedeemed)
    {
        require(_recipient != address(0), "Must be a valid recipient");
        require(_bAssetQuantity > 0, "Quantity must not be 0");

        Basket memory basket = basketManager.getBasket();
        uint256 colRatio = basket.collateralisationRatio;

        ForgeProps memory props = basketManager.prepareForgeBasset(_bAsset, _bAssetQuantity, false);
        if(!props.isValid) return 0;

        // Validate redemption
        (bool redemptionValid, string memory reason) =
            forgeValidator.validateRedemption(basket.failed, totalSupply().mulTruncate(colRatio), basket.bassets, props.grace, props.index, _bAssetQuantity);
        require(redemptionValid, reason);

        // Calc equivalent mAsset amount
        uint256 mAssetQuantity = _bAssetQuantity.mulRatioTruncateCeil(props.bAsset.ratio);

        // Decrease balance in storage
        basketManager.decreaseVaultBalance(props.index, props.integrator, _bAssetQuantity);

        // Pay the redemption fee
<<<<<<< HEAD
        _payRedemptionFee(massetQuantity);
=======
        _payRedemptionFee(mAssetQuantity);
>>>>>>> a20be1b4

        // Ensure payout is relevant to collateralisation ratio (if ratio is 90%, we burn more)
        mAssetQuantity = mAssetQuantity.divPrecisely(colRatio);

        // Burn the Masset
        _burn(msg.sender, mAssetQuantity);

        // Transfer the Bassets to the user
        IPlatformIntegration(props.integrator).withdraw(_recipient, props.bAsset.addr, _bAssetQuantity, props.bAsset.isTransferFeeCharged);

        emit Redeemed(_recipient, msg.sender, mAssetQuantity, _bAsset, _bAssetQuantity);
        return mAssetQuantity;
    }

    /** @dev Redeem mAsset for a multiple bAssets */
    function _redeemTo(
        uint32 _bAssetsBitmap,
        uint256[] memory _bAssetQuantities,
        address _recipient
    )
        internal
        nonReentrant
        returns (uint256 massetRedeemed)
    {
        require(_recipient != address(0), "Must be a valid recipient");
        uint256 redemptionAssetCount = _bAssetQuantities.length;

        // Fetch high level details
        Basket memory basket = basketManager.getBasket();
        uint256 colRatio = basket.collateralisationRatio;

        // Load only needed bAssets in array
        ForgePropsMulti memory props
            = basketManager.prepareForgeBassets(_bAssetsBitmap, uint8(redemptionAssetCount), _bAssetQuantities, false);
        if(!props.isValid) return 0;

        // Validate redemption
        (bool redemptionValid, string memory reason) =
            forgeValidator.validateRedemption(basket.failed, totalSupply().mulTruncate(colRatio), props.grace, props.indexes, _bAssetQuantities, basket.bassets);
        require(redemptionValid, reason);

        uint256 mAssetQuantity = 0;

        // Calc MassetQ and update the Vault
        for(uint256 i = 0; i < redemptionAssetCount; i++){
            uint256 bAssetQuantity = _bAssetQuantities[i];
            if(bAssetQuantity > 0){
                // Calc equivalent mAsset amount
                uint256 ratioedBasset = bAssetQuantity.mulRatioTruncateCeil(props.bAssets[i].ratio);
                mAssetQuantity = mAssetQuantity.add(ratioedBasset);

                // bAsset == bAssets[i] == basket.bassets[indexes[i]]
                // basketManager.decreaseVaultBalance(props.indexes[i], props.integrators[i], bAssetQuantity);
            }
        }

        basketManager.decreaseVaultBalances(props.indexes, props.integrators, _bAssetQuantities, redemptionAssetCount);

        // Pay the redemption fee
<<<<<<< HEAD
        _payRedemptionFee(massetQuantity);
=======
        _payRedemptionFee(mAssetQuantity);
>>>>>>> a20be1b4

        // Ensure payout is relevant to collateralisation ratio (if ratio is 90%, we burn more)
        mAssetQuantity = mAssetQuantity.divPrecisely(colRatio);

        // Burn the Masset
        _burn(msg.sender, mAssetQuantity);

        // Transfer the Bassets to the user
        for(uint256 i = 0; i < redemptionAssetCount; i++){
            if(_bAssetQuantities[i] > 0){
                IPlatformIntegration(props.integrators[i]).withdraw(_recipient, props.bAssets[i].addr, _bAssetQuantities[i], props.bAssets[i].isTransferFeeCharged);
            }
        }

<<<<<<< HEAD
        emit RedeemedMulti(_recipient, msg.sender, massetQuantity, _bAssetsBitmap, _bAssetQuantities);
        return massetQuantity;
=======
        emit RedeemedMulti(_recipient, msg.sender, mAssetQuantity, _bAssetsBitmap, _bAssetQuantities);
        return mAssetQuantity;
>>>>>>> a20be1b4
    }


    /**
     * @dev Pay the forging fee by burning relative amount of mAsset
     * @param _quantity     Exact amount of mAsset being forged
     */
    function _payRedemptionFee(uint256 _quantity)
    private {
        uint256 feeRate = redemptionFee;

        if(feeRate > 0){
            // e.g. for 500 massets.
            // feeRate == 1% == 1e16. _quantity == 5e20.
            // (5e20 * 1e16) / 1e18 = 5e18
            uint256 amountOfMassetSubjectToFee = _quantity.mulTruncate(feeRate);

            _transfer(msg.sender, feeRecipient, amountOfMassetSubjectToFee);

            emit PaidFee(msg.sender, amountOfMassetSubjectToFee, feeRate);
        }
    }

    /***************************************
                    STATE
    ****************************************/

    /**
      * @dev Upgrades the version of ForgeValidator protocol. Governor can do this
      *      only while ForgeValidator is unlocked.
      * @param _newForgeValidator Address of the new ForgeValidator
      */
    function upgradeForgeValidator(address _newForgeValidator)
        external
        managerOrGovernor
    {
        require(!forgeValidatorLocked, "Must be allowed to upgrade");
        require(_newForgeValidator != address(0), "Must be non null address");
        forgeValidator = IForgeValidator(_newForgeValidator);
        emit ForgeValidatorChanged(_newForgeValidator);
    }

    /**
      * @dev Locks the ForgeValidator into it's final form. Called by Governor
      */
    function lockForgeValidator()
        external
        onlyGovernor
    {
        forgeValidatorLocked = true;
    }

    /**
      * @dev Set the recipient address of redemption fees
      * @param _feeRecipient Address of the fee recipient
      */
    function setFeeRecipient(address _feeRecipient)
        external
        managerOrGovernor
    {
        require(_feeRecipient != address(0), "Must be valid address");
        feeRecipient = _feeRecipient;

        emit FeeRecipientChanged(_feeRecipient);
    }

    /**
      * @dev Set the ecosystem fee for redeeming a mAsset
      * @param _redemptionFee Fee calculated in (%/100 * 1e18)
      */
    function setRedemptionFee(uint256 _redemptionFee)
        external
        managerOrGovernor
    {
        require(_redemptionFee >= 0 &&_redemptionFee <= maxFee, "Rate must be within bounds");
        redemptionFee = _redemptionFee;

        emit RedemptionFeeChanged(_redemptionFee);
    }

    /**
      * @dev Gets the address of the BasketManager for this mAsset
      * @return basketManager Address
      */
    function getBasketManager()
        external
        view
        returns (address)
    {
        return address(basketManager);
    }

    /***************************************
                    INFLATION
    ****************************************/

    /**
     * @dev Collects the interest generated from the Basket, minting a relative
     *      amount of mAsset and sending it over to the SavingsManager.
     * @return totalInterestGained   Equivalent amount of mAsset units that have been generated
     * @return newSupply             New total mAsset supply
     */
    function collectInterest()
        external
        onlySavingsManager
        nonReentrant
        returns (uint256 totalInterestGained, uint256 newSupply)
    {
        (uint256 interestCollected, uint32 bitmap, uint256[] memory gains) = basketManager.collectInterest();

        // mint new mAsset to sender
        _mint(msg.sender, interestCollected);
        emit MintedMulti(address(this), interestCollected, bitmap, gains);

        return (interestCollected, totalSupply());
    }
}<|MERGE_RESOLUTION|>--- conflicted
+++ resolved
@@ -32,17 +32,10 @@
     using SafeERC20 for IERC20;
 
     // Forging Events
-<<<<<<< HEAD
-    event Minted(address indexed account, uint256 massetQuantity, address bAsset, uint256 bAssetQuantity);
-    event MintedMulti(address indexed account, uint256 massetQuantity, uint256 bitmap, uint256[] bAssetQuantities);
-    event Redeemed(address indexed recipient, address redeemer, uint256 massetQuantity, address bAsset, uint256 bAssetQuantity);
-    event RedeemedMulti(address indexed recipient, address redeemer, uint256 massetQuantity, uint256 bitmap, uint256[] bAssetQuantities);
-=======
     event Minted(address indexed account, uint256 mAssetQuantity, address bAsset, uint256 bAssetQuantity);
     event MintedMulti(address indexed account, uint256 mAssetQuantity, uint256 bitmap, uint256[] bAssetQuantities);
     event Redeemed(address indexed recipient, address redeemer, uint256 mAssetQuantity, address bAsset, uint256 bAssetQuantity);
     event RedeemedMulti(address indexed recipient, address redeemer, uint256 mAssetQuantity, uint256 bitmap, uint256[] bAssetQuantities);
->>>>>>> a20be1b4
     event PaidFee(address payer, uint256 feeQuantity, uint256 feeRate);
 
     // State Events
@@ -200,8 +193,6 @@
         return ratioedDeposit;
     }
 
-<<<<<<< HEAD
-=======
     function _depositTokens(
         address _bAsset,
         uint256 _bAssetRatio,
@@ -217,7 +208,6 @@
         ratioedDeposit = quantityDeposited.mulRatioTruncate(_bAssetRatio);
     }
 
->>>>>>> a20be1b4
     /** @dev Mint Multi */
     function _mintTo(
         uint32 _bAssetsBitmap,
@@ -250,36 +240,20 @@
                     _depositTokens(bAsset.addr, bAsset.ratio, props.integrators[i], bAsset.isTransferFeeCharged, bAssetQuantity);
 
                 receivedQty[i] = quantityDeposited;
-<<<<<<< HEAD
-
-                uint256 ratioedBasset = quantityDeposited.mulRatioTruncate(bAsset.ratio);
-                massetQuantity = massetQuantity.add(ratioedBasset);
-=======
                 mAssetQuantity = mAssetQuantity.add(ratioedDeposit);
->>>>>>> a20be1b4
             }
         }
         require(mAssetQuantity > 0, "No masset quantity to mint");
 
         basketManager.increaseVaultBalances(props.indexes, props.integrators, receivedQty, len);
 
-<<<<<<< HEAD
-        basketManager.increaseVaultBalances(props.indexes, props.integrators, receivedQty, len);
-
-=======
->>>>>>> a20be1b4
         // Validate the proposed mint, after token transfer
         (bool mintValid, string memory reason) = forgeValidator.validateMint(totalSupply(), props.grace, props.bAssets, receivedQty);
         require(mintValid, reason);
 
         // Mint the Masset
-<<<<<<< HEAD
-        _mint(_recipient, massetQuantity);
-        emit MintedMulti(_recipient, massetQuantity, _bAssetsBitmap, _bAssetQuantity);
-=======
         _mint(_recipient, mAssetQuantity);
         emit MintedMulti(_recipient, mAssetQuantity, _bAssetsBitmap, _bAssetQuantity);
->>>>>>> a20be1b4
 
         return mAssetQuantity;
     }
@@ -378,11 +352,7 @@
         basketManager.decreaseVaultBalance(props.index, props.integrator, _bAssetQuantity);
 
         // Pay the redemption fee
-<<<<<<< HEAD
-        _payRedemptionFee(massetQuantity);
-=======
         _payRedemptionFee(mAssetQuantity);
->>>>>>> a20be1b4
 
         // Ensure payout is relevant to collateralisation ratio (if ratio is 90%, we burn more)
         mAssetQuantity = mAssetQuantity.divPrecisely(colRatio);
@@ -442,11 +412,7 @@
         basketManager.decreaseVaultBalances(props.indexes, props.integrators, _bAssetQuantities, redemptionAssetCount);
 
         // Pay the redemption fee
-<<<<<<< HEAD
-        _payRedemptionFee(massetQuantity);
-=======
         _payRedemptionFee(mAssetQuantity);
->>>>>>> a20be1b4
 
         // Ensure payout is relevant to collateralisation ratio (if ratio is 90%, we burn more)
         mAssetQuantity = mAssetQuantity.divPrecisely(colRatio);
@@ -461,13 +427,8 @@
             }
         }
 
-<<<<<<< HEAD
-        emit RedeemedMulti(_recipient, msg.sender, massetQuantity, _bAssetsBitmap, _bAssetQuantities);
-        return massetQuantity;
-=======
         emit RedeemedMulti(_recipient, msg.sender, mAssetQuantity, _bAssetsBitmap, _bAssetQuantities);
         return mAssetQuantity;
->>>>>>> a20be1b4
     }
 
 
