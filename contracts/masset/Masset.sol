--- conflicted
+++ resolved
@@ -6,14 +6,10 @@
 
 import { MassetBasket, IManager, IForgeValidator } from "./MassetBasket.sol";
 import { MassetToken } from "./mERC20/MassetToken.sol";
-<<<<<<< HEAD
-import { IERC20 }     from "openzeppelin-solidity/contracts/token/ERC20/IERC20.sol";
 
 import { StableMath } from "../shared/math/StableMath.sol";
 import { SafeERC20 }  from "openzeppelin-solidity/contracts/token/ERC20/SafeERC20.sol";
-=======
-import { StableMath } from "../shared/math/StableMath.sol";
->>>>>>> f48c6c0f
+import { IERC20 }     from "openzeppelin-solidity/contracts/token/ERC20/IERC20.sol";
 
 /**
  * @title Masset
@@ -23,10 +19,7 @@
 contract Masset is IMasset, MassetToken, MassetBasket {
 
     using StableMath for uint256;
-<<<<<<< HEAD
     using SafeERC20 for IERC20;
-=======
->>>>>>> f48c6c0f
 
     /** @dev Forging events */
     event Minted(address indexed account, uint256 massetQuantity, uint256[] bAssetQuantities);
@@ -44,11 +37,7 @@
         address[] memory _bassets,
         uint256[] memory _bassetWeights,
         uint256[] memory _bassetMultiples,
-<<<<<<< HEAD
-        bool[] memory _isTransferFees,
-=======
         bool[] memory _hasTransferFees,
->>>>>>> f48c6c0f
         address _feePool,
         address _forgeValidator
     )
@@ -62,11 +51,7 @@
           _bassets,
           _bassetWeights,
           _bassetMultiples,
-<<<<<<< HEAD
-          _isTransferFees
-=======
           _hasTransferFees
->>>>>>> f48c6c0f
         )
         public
     {
@@ -183,19 +168,11 @@
         receivedQty = _qty;
         if(_isFeeCharged) {
             uint256 balBefore = IERC20(_basset).balanceOf(address(this));
-<<<<<<< HEAD
             IERC20(_basset).safeTransferFrom(msg.sender, address(this), _qty);
             uint256 balAfter = IERC20(_basset).balanceOf(address(this));
             receivedQty = StableMath.min(_qty, balAfter.sub(balBefore));
         } else {
             IERC20(_basset).safeTransferFrom(msg.sender, address(this), _qty);
-=======
-            require(IERC20(_basset).transferFrom(msg.sender, address(this), _qty), "Basset transfer failed");
-            uint256 balAfter = IERC20(_basset).balanceOf(address(this));
-            receivedQty = StableMath.min(_qty, balAfter.sub(balBefore));
-        } else {
-            require(IERC20(_basset).transferFrom(msg.sender, address(this), _qty), "Basset transfer failed");
->>>>>>> f48c6c0f
         }
     }
 
@@ -523,7 +500,7 @@
         (bool exists, uint i) = _isAssetInBasket(_basset);
         require(exists, "Basset must exist in Basket");
 
-        (, , , , BassetStatus status) = _getBasset(i);
+        (, , , , , BassetStatus status) = _getBasset(i);
         require(status == BassetStatus.Liquidating, "Invalid Basset state");
         basket.bassets[i].maxWeight = 0;
         basket.bassets[i].vaultBalance = 0;
