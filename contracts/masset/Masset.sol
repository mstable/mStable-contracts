--- conflicted
+++ resolved
@@ -166,12 +166,6 @@
         require(_recipient != address(0), "Recipient must not be 0x0");
         uint256 len = _bassetQuantity.length;
 
-<<<<<<< HEAD
-        // It is assumed the number of bits set are equal to the _bassetQuantity[] length
-        uint8[] memory indexes = _convertBitmapToIndexArr(_bassetsBitmap, uint8(len));
-
-=======
->>>>>>> fcf66281
         // Load only needed bAssets in array
         (Basset[] memory bAssets, uint8[] memory indexes)
             = convertBitmapToBassets(_bassetsBitmap, uint8(len));
