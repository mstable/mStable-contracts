pragma solidity ^0.5.12;
pragma experimental ABIEncoderV2;

import { IMasset } from "../interfaces/IMasset.sol";

import { MassetBasket, IManager, ISystok, IForgeValidator, IERC20 } from "./MassetBasket.sol";
import { MassetToken } from "./mERC20/MassetToken.sol";

/**
  * @title Masset
  * @author Stability Labs Pty Ltd
  * @dev Base layer functionality for the Masset
  */
contract Masset is IMasset, MassetToken, MassetBasket {

    /** @dev Forging events */
    event Minted(address indexed account, uint256 massetQuantity, uint256[] bAssetQuantities);
    event Minted(address indexed account, uint256 massetQuantity, uint256 bAssetQuantity);
    event PaidFee(address payer, uint256 feeQuantity, uint256 feeRate);
    event Redeemed(address indexed recipient, address redeemer, uint256 massetQuantity, uint256[] bAssetQuantities);
    event RedeemedSingle(address indexed recipient, address redeemer, uint256 massetQuantity, uint256 index, uint256 bAssetQuantity);


    /** @dev constructor */
    constructor (
        string memory _name,
        string memory _symbol,
        address _nexus,
        address[] memory _bassets,
        bytes32[] memory _bassetKeys,
        uint256[] memory _bassetWeights,
        uint256[] memory _bassetMultiples,
        address _feePool,
        address _forgeValidator
    )
        MassetToken(
            _name,
            _symbol,
            18
        )
        MassetBasket(
          _nexus,
          _bassets,
          _bassetKeys,
          _bassetWeights,
          _bassetMultiples
        )
        public
    {
        feePool = _feePool;
        forgeValidator = IForgeValidator(_forgeValidator);
    }

    /***************************************
                MINTING (PUBLIC)
    ****************************************/

    /**
     * @dev Mint a single bAsset
     * @param _basset bAsset address to mint
     * @param _bassetQuantity bAsset quantity to mint
     * @return returns the number of newly minted mAssets
     */
    function mintSingle(
        address _basset,
        uint256 _bassetQuantity
    )
        external
        returns (uint256 massetMinted)
    {
        return _mintTo(_basset, _bassetQuantity, msg.sender);
    }

    /**
     * @dev Mint a single bAsset
     * @param _basset bAsset address to mint
     * @param _bassetQuantity bAsset quantity to mint
     * @param _recipient receipient of the newly minted mAsset tokens
     * @return returns the number of newly minted mAssets
     */
    function mintSingleTo(
        address _basset,
        uint256 _bassetQuantity,
        address _recipient
    )
        external
        returns (uint256 massetMinted)
    {
        return _mintTo(_basset, _bassetQuantity, _recipient);
    }

    /**
     * @dev Mint with bAsset addresses in bitmap
     * @param _bassetsBitmap bAssets index in bitmap
     * @param _bassetQuantity bAsset's quantity to send
     * @return massetMinted returns the number of newly minted mAssets
     */
    function mintBitmapTo(
        uint32 _bassetsBitmap,
        uint256[] calldata _bassetQuantity,
        address _recipient
    )
        external
        returns(uint256 massetMinted)
    {
        return _mintTo(_bassetsBitmap, _bassetQuantity, _recipient);
    }

    /***************************************
              MINTING (INTERNAL)
    ****************************************/

    /**
     * @dev Mints a number of Massets based on a Basset user sends
     * @param _basset Address of Basset user sends
     * @param _bassetQuantity Exact units of Basset user wants to send to contract
     * @param _recipient Address to which the Masset should be minted
     */
    function _mintTo(
        address _basset,
        uint256 _bassetQuantity,
        address _recipient
    )
        internal
        basketIsHealthy
        returns (uint256 massetMinted)
    {
        require(_recipient != address(0), "Recipient must not be 0x0");
        require(_bassetQuantity > 0, "Quantity must not be 0");

        (bool exists, uint256 i) = _isAssetInBasket(_basset);
        require(exists, "bAsset doesn't exist");

        Basset memory b = basket.bassets[i];

        forgeValidator.validateMint(totalSupply(), b, _bassetQuantity);

        require(IERC20(_basset).transferFrom(msg.sender, address(this), _bassetQuantity), "Basset transfer failed");

        basket.bassets[i].vaultBalance = b.vaultBalance.add(_bassetQuantity);
        // ratioedBasset is the number of masset quantity to mint
        uint256 ratioedBasset = _bassetQuantity.mulRatioTruncate(b.ratio);

        // Mint the Masset
        _mint(_recipient, ratioedBasset);
        emit Minted(_recipient, ratioedBasset, _bassetQuantity);

        return ratioedBasset;
    }

    /**
      * @dev Mints a number of Massets based on the sum of the value of the Bassets
      * @param _bassetsBitmap bits set in bitmap represent position of bAssets to use
      * @param _bassetQuantity Exact units of Bassets to mint
      * @param _recipient Address to which the Masset should be minted
      * @return number of newly minted mAssets
      */
    function _mintTo(
        uint32 _bassetsBitmap,
        uint256[] memory _bassetQuantity,
        address _recipient
    )
        internal
        basketIsHealthy
        returns (uint256 massetMinted)
    {
        require(_recipient != address(0), "Recipient must not be 0x0");
        uint256 len = _bassetQuantity.length;

        // Load only needed bAssets in array
        (Basset[] memory bAssets, uint8[] memory indexes)
            = convertBitmapToBassets(_bassetsBitmap, uint8(len));

        // Validate the proposed mint
        forgeValidator.validateMint(totalSupply(), bAssets, _bassetQuantity);

        uint256 massetQuantity = 0;

        // Transfer the Bassets to this contract, update storage and calc MassetQ
        for(uint256 j = 0; j < len; j++){
            if(_bassetQuantity[j] > 0){
                // bAsset == bAssets[j] == basket.bassets[indexes[j]]
                Basset memory bAsset = bAssets[j];

                require(IERC20(bAsset.addr).transferFrom(msg.sender, address(this), _bassetQuantity[j]), "Basset transfer failed");
                basket.bassets[indexes[j]].vaultBalance = bAsset.vaultBalance.add(_bassetQuantity[j]);

                uint ratioedBasset = _bassetQuantity[j].mulRatioTruncate(bAsset.ratio);
                massetQuantity = massetQuantity.add(ratioedBasset);
            }
        }

        require(massetQuantity > 0, "No masset quantity to mint");

        // Mint the Masset
        _mint(_recipient, massetQuantity);
        emit Minted(_recipient, massetQuantity, _bassetQuantity);

        return massetQuantity;
    }

    /***************************************
              REDEMPTION (PUBLIC)
    ****************************************/

    /**
      * @dev Redeems a certain quantity of Bassets, in exchange for burning the relative Masset quantity from the User
      * @param _bassetQuantity Exact quantities of Bassets to redeem
      */
    function redeemSingle(
        address _basset,
        uint256 _bassetQuantity
    )
        external
        returns (uint256 massetRedeemed)
    {
        return _redeem(_basset, _bassetQuantity, msg.sender);
    }


    function redeemSingleTo(
        address _basset,
        uint256 _bassetQuantity,
        address _recipient
    )
        external
        returns (uint256 massetRedeemed)
    {
        return _redeem(_basset, _bassetQuantity, _recipient);
    }


    /**
      * @dev Redeems a certain quantity of Bassets, in exchange for burning the relative Masset quantity from the User
      * @param _bassetQuantities Exact quantities of Bassets to redeem
      * @param _recipient Account to which the redeemed Bassets should be sent
      */
    function redeemBitmapTo(
        uint32 _bassetsBitmap,
        uint256[] calldata _bassetQuantities,
        address _recipient
    )
        external
        returns (uint256 massetRedeemed)
    {
        require(_recipient != address(0), "Recipient must not be 0x0");
        uint256 redemptionAssetCount = _bassetQuantities.length;

        // Load only needed bAssets in array
        (Basset[] memory bAssets, uint8[] memory indexes)
            = convertBitmapToBassets(_bassetsBitmap, uint8(redemptionAssetCount));

        forgeValidator.validateRedemption(basket.bassets, basket.failed, totalSupply(), indexes, _bassetQuantities);

        uint256 massetQuantity = 0;

        // Calc MassetQ and update the Vault
        for(uint i = 0; i < redemptionAssetCount; i++){
            if(_bassetQuantities[i] > 0){
                uint ratioedBasset = _bassetQuantities[i].mulRatioTruncateCeil(bAssets[i].ratio);
                massetQuantity = massetQuantity.add(ratioedBasset);

                // bAsset == bAssets[i] == basket.bassets[indexes[i]]
                basket.bassets[indexes[i]].vaultBalance = bAssets[i].vaultBalance.sub(_bassetQuantities[i]);
            }
        }

        // Pay the redemption fee
        _payRedemptionFee(massetQuantity, msg.sender);

        // Ensure payout is relevant to collateralisation ratio (if ratio is 90%, we burn more)
        massetQuantity = massetQuantity.divPrecisely(basket.collateralisationRatio);

        // Burn the Masset
        _burn(msg.sender, massetQuantity);

        // Transfer the Bassets to the user
        for(uint i = 0; i < redemptionAssetCount; i++){
            if(_bassetQuantities[i] > 0){
                require(IERC20(bAssets[i].addr).transfer(_recipient, _bassetQuantities[i]), "Must be successful transfer");
            }
        }

        emit Redeemed(_recipient, msg.sender, massetQuantity, _bassetQuantities);
        return massetQuantity;
    }

    /***************************************
              REDEMPTION (INTERNAL)
    ****************************************/

    /**
      * @dev Redeems a certain quantity of Bassets, in exchange for burning the relative Masset quantity from the User
      * @param _bassetQuantity Exact quantities of Bassets to redeem
      * @param _recipient Account to which the redeemed Bassets should be sent
      */
    function _redeem(
        address _basset,
        uint256 _bassetQuantity,
        address _recipient
    )
        internal
        returns (uint256 massetRedeemed)
    {
        require(_recipient != address(0), "Recipient must not be 0x0");
        require(_bassetQuantity > 0, "Quantity must not be 0");

        (bool exists, uint256 i) = _isAssetInBasket(_basset);
        require(exists, "bAsset doesn't exist");

        Basset memory b = basket.bassets[i];

        forgeValidator.validateRedemption(basket.bassets, basket.failed, totalSupply(), i, _bassetQuantity);

        uint256 massetQuantity = _bassetQuantity.mulRatioTruncateCeil(b.ratio);

        basket.bassets[i].vaultBalance = b.vaultBalance.sub(_bassetQuantity);

        // Pay the redemption fee
        _payRedemptionFee(massetQuantity, msg.sender);

        // Ensure payout is relevant to collateralisation ratio (if ratio is 90%, we burn more)
        massetQuantity = massetQuantity.divPrecisely(basket.collateralisationRatio);

        // Burn the Masset
        _burn(msg.sender, massetQuantity);

        // Transfer the Bassets to the user
        require(IERC20(b.addr).transfer(_recipient, _bassetQuantity), "Must be successful transfer");

        emit RedeemedSingle(_recipient, msg.sender, massetQuantity, i, _bassetQuantity);
        return massetQuantity;
    }
    /**
     * @dev Pay the forging fee by burning Systok
     * @param _quantity Exact amount of Masset being forged
     * @param _payer Address who is liable for the fee
     */
    function _payRedemptionFee(uint256 _quantity, address _payer)
    private {

        uint256 feeRate = redemptionFee;

        if(feeRate > 0){
            (uint256 ownPrice, uint256 systokPrice) = IManager(_manager()).getMassetPrice(address(this));

            // e.g. for 500 massets.
            // feeRate == 1% == 1e16. _quantity == 5e20.
            uint256 amountOfMassetSubjectToFee = feeRate.mulTruncate(_quantity);

            // amountOfMassetSubjectToFee == 5e18
            // ownPrice == $1 == 1e18.
            uint256 feeAmountInDollars = amountOfMassetSubjectToFee.mulTruncate(ownPrice);

            // feeAmountInDollars == $5 == 5e18
            // systokPrice == $20 == 20e18
            // do feeAmount*1e18 / systokPrice
            uint256 feeAmountInSystok = feeAmountInDollars.divPrecisely(systokPrice);

            // feeAmountInSystok == 0.25e18 == 25e16
            require(ISystok(_systok()).transferFrom(_payer, feePool, feeAmountInSystok), "Must be successful fee payment");

            emit PaidFee(_payer, feeAmountInSystok, feeRate);
        }
    }

    /***************************************
                    HELPERS
    ****************************************/

    /**
     * @dev Get bitmap for all bAsset addresses
     * @return bitmap with bits set according to bAsset address position
     */
    function getBitmapForAllBassets() external view returns (uint32 bitmap) {
        //TODO bassets array should not have more than 32 items
        for(uint32 i = 0; i < basket.bassets.length; i++) {
            bitmap |= uint32(2)**i;
        }
    }

    /**
     * @dev Returns the bitmap for given bAssets addresses
     * @param _bassets bAsset addresses for which bitmap is needed
     * @return bitmap with bits set according to bAsset address position
     */
    function getBitmapFor(address[] calldata _bassets) external view returns (uint32 bitmap) {
        for(uint32 i = 0; i < _bassets.length; i++) {
            (bool exist, uint256 idx) = _isAssetInBasket(_bassets[i]);
            if(exist) bitmap |= uint32(2)**uint8(idx);
        }
    }

    /**
     * @dev Convert bitmap representing bAssets location to bAssets addresses
     * @param _bitmap bits set in bitmap represents which bAssets to use
     * @param _size size of bAssets array
     * @return array of bAssets array
     */
    function convertBitmapToBassetsAddress(uint32 _bitmap, uint8 _size) public view returns (address[] memory) {
<<<<<<< HEAD
        uint8[] memory indexes = convertBitmapToIndexArr(_bitmap, _size);
=======
        uint8[] memory indexes = _convertBitmapToIndexArr(_bitmap, _size);
>>>>>>> eefa6f5a
        address[] memory bAssets = new address[](_size);
        for(uint8 i = 0; i < indexes.length; i++) {
            bAssets[i] = basket.bassets[indexes[i]].addr;
        }
        return bAssets;
    }

    /**
     * @dev Convert bitmap representing bAssets location to Bassets array
     * @param _bitmap bits set in bitmap represents which bAssets to use
     * @param _size size of bAssets array
     * @return array of Basset array
     */
    function convertBitmapToBassets(
        uint32 _bitmap,
        uint8 _size
    )
        public
        view
        returns (Basset[] memory, uint8[] memory)
    {
<<<<<<< HEAD
        uint8[] memory indexes = convertBitmapToIndexArr(_bitmap, _size);
=======
        uint8[] memory indexes = _convertBitmapToIndexArr(_bitmap, _size);
>>>>>>> eefa6f5a
        Basset[] memory bAssets = new Basset[](_size);
        for(uint8 i = 0; i < indexes.length; i++) {
            bAssets[i] = basket.bassets[indexes[i]];
        }
        return (bAssets, indexes);
    }


    /**
     * @dev Convert the given bitmap into an array representing bAssets index location in the array
     * @param _bitmap bits set in bitmap represents which bAssets to use
     * @param _size size of the bassetsQuantity array
     * @return array having indexes of each bAssets
     */
    function _convertBitmapToIndexArr(uint32 _bitmap, uint8 _size) internal view returns (uint8[] memory) {
        uint8[] memory indexes = new uint8[](_size);
        uint8 idx = 0;
        // Assume there are 4 bAssets in array
        // size = 2
        // bitmap  = 00000000 00000000 00000000 00001010
        // mask    = 00000000 00000000 00000000 00001000 //mask for 4th pos
        //isBitSet = 00000000 00000000 00000000 00001000 //checking 4th pos
        // indexes = [1, 3]
        uint256 len = basket.bassets.length;
        for(uint8 i = 0; i < len; i++) {
            uint32 mask = uint32(2)**i;
            uint32 isBitSet = _bitmap & mask;
            if(isBitSet >= 1) indexes[idx++] = i;
        }
        require(idx == _size, "Found incorrect elements");
        return indexes;
    }


    /***************************************
                  MANAGEMENT
    ****************************************/

    /**
      * @dev Completes the auctioning process for a given Basset
      * @param _basset Address of the ERC20 token to isolate
      * @param _unitsUnderCollateralised Masset units that we failed to recollateralise
      */
    function completeRecol(address _basset, uint256 _unitsUnderCollateralised)
    external
    onlyManager {
        (bool exists, uint i) = _isAssetInBasket(_basset);
        require(exists, "Basset must exist in Basket");

        (, , , , , BassetStatus status) = _getBasset(i);
        require(status == BassetStatus.Liquidating, "Invalid Basset state");
        basket.bassets[i].maxWeight = 0;
        basket.bassets[i].vaultBalance = 0;

        if(_unitsUnderCollateralised > 0){
            uint256 massetSupply = this.totalSupply();
            // e.g. 1. c = 100e24 * 1e18 = 100e24
            // e.g. 2. c = 100e24 * 9e17 =  90e24
            uint256 collateralisedMassets = massetSupply.mulTruncate(basket.collateralisationRatio);
            // e.g. 1. c = (100e24 - 5e24)*1e18 / 100e24 = 95e42/100e24 = 95e16
            // e.g. 2. c = ( 90e24 - 5e24)*1e18 / 100e24 = 85e16
            basket.collateralisationRatio = (collateralisedMassets.sub(_unitsUnderCollateralised)).divPrecisely(massetSupply);
            basket.bassets[i].status = BassetStatus.Failed;
            basket.failed = true;
            _removeBasset(_basset);
        } else {
            basket.bassets[i].status = BassetStatus.Liquidated;
            _removeBasset(_basset);
        }
    }

}<|MERGE_RESOLUTION|>--- conflicted
+++ resolved
@@ -398,11 +398,7 @@
      * @return array of bAssets array
      */
     function convertBitmapToBassetsAddress(uint32 _bitmap, uint8 _size) public view returns (address[] memory) {
-<<<<<<< HEAD
-        uint8[] memory indexes = convertBitmapToIndexArr(_bitmap, _size);
-=======
         uint8[] memory indexes = _convertBitmapToIndexArr(_bitmap, _size);
->>>>>>> eefa6f5a
         address[] memory bAssets = new address[](_size);
         for(uint8 i = 0; i < indexes.length; i++) {
             bAssets[i] = basket.bassets[indexes[i]].addr;
@@ -424,11 +420,7 @@
         view
         returns (Basset[] memory, uint8[] memory)
     {
-<<<<<<< HEAD
-        uint8[] memory indexes = convertBitmapToIndexArr(_bitmap, _size);
-=======
         uint8[] memory indexes = _convertBitmapToIndexArr(_bitmap, _size);
->>>>>>> eefa6f5a
         Basset[] memory bAssets = new Basset[](_size);
         for(uint8 i = 0; i < indexes.length; i++) {
             bAssets[i] = basket.bassets[indexes[i]];
