pragma solidity 0.5.16;
pragma experimental ABIEncoderV2;

// External
// import { IBasketManager } from "../interfaces/IBasketManager.sol";
import { IForgeValidator } from "./forge-validator/IForgeValidator.sol";
import { IPlatformIntegration } from "../interfaces/IPlatformIntegration.sol";

// Internal
import { IMasset } from "../interfaces/IMasset.sol";
import { BasketManager } from "./BasketManager.sol";
import { MassetToken } from "./MassetToken.sol";
import { PausableModule } from "../shared/PausableModule.sol";
import { MassetStructs } from "./shared/MassetStructs.sol";

// Libs
import { StableMath } from "../shared/StableMath.sol";
import { MassetHelpers } from "./shared/MassetHelpers.sol";
import { SafeERC20 }  from "openzeppelin-solidity/contracts/token/ERC20/SafeERC20.sol";
import { IERC20 }     from "openzeppelin-solidity/contracts/token/ERC20/IERC20.sol";

/**
 * @title Masset
 * @author Stability Labs Pty Ltd
 * @dev Base layer functionality for the Masset
 */
contract Masset is IMasset, MassetToken, PausableModule {

    using StableMath for uint256;
    using SafeERC20 for IERC20;

    /** @dev Forging events */
    event Minted(address indexed account, uint256 massetQuantity, address bAsset, uint256 bAssetQuantity);
    event MintedMulti(address indexed account, uint256 massetQuantity, uint256 bitmap, uint256[] bAssetQuantities);
    event Redeemed(address indexed recipient, address redeemer, uint256 massetQuantity, address bAsset, uint256 bAssetQuantity);
    event RedeemedMulti(address indexed recipient, address redeemer, uint256 massetQuantity, uint256 bitmap, uint256[] bAssetQuantities);
    event PaidFee(address payer, uint256 feeQuantity, uint256 feeRate);

    /** @dev State events */
    event RedemptionFeeChanged(uint256 fee);
    event FeeRecipientChanged(address feePool);

    /** @dev Modules */
    IForgeValidator public forgeValidator;
    bool internal forgeValidatorLocked = false;
    // IBasketManager private basketManager;
    BasketManager private basketManager;

    /** @dev Meta information for ecosystem fees */
    address public feeRecipient;
    uint256 public redemptionFee;
    uint256 internal constant maxFee = 1e17;


    /** @dev constructor */
    constructor (
        string memory _name,
        string memory _symbol,
        address _nexus,
        address _feeRecipient,
        address _forgeValidator,
        address _basketManager
    )
        MassetToken(
            _name,
            _symbol,
            18
        )
        PausableModule(
            _nexus
        )
        public
    {
        feeRecipient = _feeRecipient;
        forgeValidator = IForgeValidator(_forgeValidator);

        basketManager = BasketManager(_basketManager);

        redemptionFee = 2e16;
    }

    /**
      * @dev Verifies that the caller either Manager or Gov
      */
    modifier managerOrGovernor() {
        require(_manager() == msg.sender || _governor() == msg.sender, "Must be manager or governance");
        _;
    }

    /**
      * @dev Verifies that the caller is the Savings Manager contract
      */
    modifier onlySavingsManager() {
        require(_savingsManager() == msg.sender, "Must be savings manager");
        _;
    }


    /***************************************
                MINTING (PUBLIC)
    ****************************************/

    /**
     * @dev Mint a single bAsset
     * @param _basset bAsset address to mint
     * @param _bassetQuantity bAsset quantity to mint
     * @return returns the number of newly minted mAssets
     */
    function mint(
        address _basset,
        uint256 _bassetQuantity
    )
        external
        whenNotPaused
        returns (uint256 massetMinted)
    {
        return _mintTo(_basset, _bassetQuantity, msg.sender);
    }

    /**
     * @dev Mint a single bAsset
     * @param _basset bAsset address to mint
     * @param _bassetQuantity bAsset quantity to mint
     * @param _recipient receipient of the newly minted mAsset tokens
     * @return returns the number of newly minted mAssets
     */
    function mintTo(
        address _basset,
        uint256 _bassetQuantity,
        address _recipient
    )
        external
        whenNotPaused
        returns (uint256 massetMinted)
    {
        return _mintTo(_basset, _bassetQuantity, _recipient);
    }

    /**
     * @dev Mint with bAsset addresses in bitmap
     * @param _bassetsBitmap bAssets index in bitmap
     * @param _bassetQuantity bAsset's quantity to send
     * @return massetMinted returns the number of newly minted mAssets
     */
    function mintMulti(
        uint32 _bassetsBitmap,
        uint256[] calldata _bassetQuantity,
        address _recipient
    )
        external
        whenNotPaused
        returns(uint256 massetMinted)
    {
        return _mintTo(_bassetsBitmap, _bassetQuantity, _recipient);
    }

    /***************************************
              MINTING (INTERNAL)
    ****************************************/

    /**
     * @dev Mints a number of Massets based on a Basset user sends
     * @param _bAsset Address of Basset user sends
     * @param _bAssetQuantity Exact units of Basset user wants to send to contract
     * @param _recipient Address to which the Masset should be minted
     */
    function _mintTo(
        address _bAsset,
        uint256 _bAssetQuantity,
        address _recipient
    )
        internal
        returns (uint256 massetMinted)
    {
        require(_recipient != address(0), "Recipient must not be 0x0");
        require(_bAssetQuantity > 0, "Quantity must not be 0");

        (Basset memory b, address integrator, uint8 index) = basketManager.getForgeBasset(_bAsset, true);

        // Transfer collateral to the platform integration address and call deposit
        bool xferCharged = b.isTransferFeeCharged;
<<<<<<< HEAD
        uint256 quantityTransfered = MassetHelpers.transferTokens(msg.sender, integrator, _bAsset, xferCharged, _bAssetQuantity);
        uint256 quantityDeposited = IPlatformIntegration(integrator).deposit(_bAsset, quantityTransfered, xferCharged);
=======
        uint256 quantityTransferred = MassetHelpers.transferTokens(msg.sender, integrator, _bAsset, xferCharged, _bAssetQuantity);
        uint256 quantityDeposited = IPlatformIntegration(integrator).deposit(_bAsset, quantityTransferred, xferCharged);
>>>>>>> a97742b5

        // Validation should be after token transfer, as bAssetQty is unknown before
        (bool isValid, string memory reason) = forgeValidator.validateMint(totalSupply(), b, quantityDeposited);
        require(isValid, reason);

        // Log the Vault increase - can only be done when basket is healthy
        basketManager.increaseVaultBalance(index, integrator, quantityDeposited);

        // ratioedBasset is the number of masset quantity to mint
        uint256 ratioedBasset = quantityDeposited.mulRatioTruncate(b.ratio);

        // Mint the Masset
        _mint(_recipient, ratioedBasset);
        emit Minted(_recipient, ratioedBasset, _bAsset, quantityDeposited);

        return ratioedBasset;
    }

    /**
     * @dev Mints a number of Massets based on the sum of the value of the Bassets
     * @param _bassetsBitmap bits set in bitmap represent position of bAssets to use
     * @param _bassetQuantity Exact units of Bassets to mint
     * @param _recipient Address to which the Masset should be minted
     * @return number of newly minted mAssets
     */
    function _mintTo(
        uint32 _bassetsBitmap,
        uint256[] memory _bassetQuantity,
        address _recipient
    )
        internal
        returns (uint256 massetMinted)
    {
        require(_recipient != address(0), "Recipient must not be 0x0");
        uint256 len = _bassetQuantity.length;

        // Load only needed bAssets in array
        (Basset[] memory bAssets, address[] memory integrators, uint8[] memory indexes)
            = basketManager.getForgeBassets(_bassetsBitmap, uint8(len), true);

        uint256 massetQuantity = 0;

        uint256[] memory receivedQty = new uint256[](len);
        // Transfer the Bassets to the integrator, update storage and calc MassetQ
        for(uint256 i = 0; i < len; i++){
            uint256 bAssetQuantity = _bassetQuantity[i];
            if(bAssetQuantity > 0){
                // bAsset == bAssets[i] == basket.bassets[indexes[i]]
                Basset memory bAsset = bAssets[i];

                address integrator = integrators[i];
                bool xferCharged = bAsset.isTransferFeeCharged;

                uint256 quantityTransfered = MassetHelpers.transferTokens(msg.sender, integrator, bAsset.addr, xferCharged, bAssetQuantity);
                uint256 quantityDeposited = IPlatformIntegration(integrator).deposit(bAsset.addr, quantityTransfered, xferCharged);
                receivedQty[i] = quantityDeposited;

                basketManager.increaseVaultBalance(indexes[i], integrator, quantityDeposited);

                uint256 ratioedBasset = quantityDeposited.mulRatioTruncate(bAsset.ratio);
                massetQuantity = massetQuantity.add(ratioedBasset);
            }
        }

        // Validate the proposed mint, after token transfer, as bAsset quantity is unknown until transferred
        (bool isValid, string memory reason) = forgeValidator.validateMint(totalSupply(), bAssets, receivedQty);
        require(isValid, reason);

        require(massetQuantity > 0, "No masset quantity to mint");

        // Mint the Masset
        _mint(_recipient, massetQuantity);
        emit MintedMulti(_recipient, massetQuantity, _bassetsBitmap, _bassetQuantity);

        return massetQuantity;
    }

    /***************************************
              REDEMPTION (PUBLIC)
    ****************************************/

    /**
     * @dev Redeems a certain quantity of Bassets, in exchange for burning the relative Masset quantity from the User
     * @param _bassetQuantity Exact quantities of Bassets to redeem
     */
    function redeem(
        address _basset,
        uint256 _bassetQuantity
    )
        external
        whenNotPaused
        returns (uint256 massetRedeemed)
    {
        return _redeemTo(_basset, _bassetQuantity, msg.sender);
    }


    function redeemTo(
        address _basset,
        uint256 _bassetQuantity,
        address _recipient
    )
        external
        whenNotPaused
        returns (uint256 massetRedeemed)
    {
        return _redeemTo(_basset, _bassetQuantity, _recipient);
    }


    /**
     * @dev Redeems a certain quantity of Bassets, in exchange for burning the relative Masset quantity from the User
     * @param _bassetQuantities Exact quantities of Bassets to redeem
     * @param _recipient Account to which the redeemed Bassets should be sent
     */
    function redeemMulti(
        uint32 _bassetsBitmap,
        uint256[] calldata _bassetQuantities,
        address _recipient
    )
        external
        whenNotPaused
        returns (uint256 massetRedeemed)
    {
        return _redeemTo(_bassetsBitmap, _bassetQuantities, _recipient);
    }

    /***************************************
              REDEMPTION (INTERNAL)
    ****************************************/

    /**
     * @dev Redeems a certain quantity of Bassets, in exchange for burning the relative Masset quantity from the User
     * @param _bAsset Addr
     * @param _bAssetQuantity Exact quantities of Bassets to redeem
     * @param _recipient Account to which the redeemed Bassets should be sent
     */
    function _redeemTo(
        address _bAsset,
        uint256 _bAssetQuantity,
        address _recipient
    )
        internal
        returns (uint256 massetRedeemed)
    {
        require(_recipient != address(0), "Recipient must not be 0x0");
        require(_bAssetQuantity > 0, "Quantity must not be 0");

        Basket memory basket = basketManager.getBasket();

        (Basset memory b, address integrator, uint8 index) = basketManager.getForgeBasset(_bAsset, false);

        // Validate redemption
        (bool isValid, string memory reason) =
            forgeValidator.validateRedemption(basket.bassets, basket.failed, totalSupply(), index, _bAssetQuantity);
        require(isValid, reason);

        // Calc equivalent mAsset amount
        uint256 massetQuantity = _bAssetQuantity.mulRatioTruncateCeil(b.ratio);

        // Decrease balance in storage
        basketManager.decreaseVaultBalance(index, integrator, _bAssetQuantity);

        // Pay the redemption fee
        _payRedemptionFee(massetQuantity, msg.sender);

        // Ensure payout is relevant to collateralisation ratio (if ratio is 90%, we burn more)
        massetQuantity = massetQuantity.divPrecisely(basket.collateralisationRatio);

        // Burn the Masset
        _burn(msg.sender, massetQuantity);

        // Transfer the Bassets to the user
        IPlatformIntegration(integrator).withdraw(_recipient, b.addr, _bAssetQuantity);

        emit Redeemed(_recipient, msg.sender, massetQuantity, _bAsset, _bAssetQuantity);
        return massetQuantity;
    }

    /**
     * @dev Redeems a certain quantity of Bassets, in exchange for burning the relative Masset quantity from the User
     * @param _bassetQuantities Exact quantities of Bassets to redeem
     * @param _recipient Account to which the redeemed Bassets should be sent
     */
    function _redeemTo(
        uint32 _bassetsBitmap,
        uint256[] memory _bassetQuantities,
        address _recipient
    )
        internal
        returns (uint256 massetRedeemed)
    {
        // require(_recipient != address(0), "Recipient must not be 0x0");
        // uint256 redemptionAssetCount = _bassetQuantities.length;

        // // Fetch high level details
        // Basket memory basket = basketManager.getBasket();

        // // Load only needed bAssets in array
        // (Basset[] memory bAssets, address[] memory integrators, uint8[] memory indexes)
        //     = basketManager.getForgeBassets(_bassetsBitmap, uint8(redemptionAssetCount), false);

        // // Validate redemption
        // (bool isValid, string memory reason) =
        //     forgeValidator.validateRedemption(basket.bassets, basket.failed, totalSupply(), indexes, _bassetQuantities);
        // require(isValid, reason);

        // uint256 massetQuantity = 0;

        // // Calc MassetQ and update the Vault
        // for(uint256 i = 0; i < redemptionAssetCount; i++){
        //     if(_bassetQuantities[i] > 0){
        //         // Calc equivalent mAsset amount
        //         uint256 ratioedBasset = _bassetQuantities[i].mulRatioTruncateCeil(bAssets[i].ratio);
        //         massetQuantity = massetQuantity.add(ratioedBasset);

        //         // bAsset == bAssets[i] == basket.bassets[indexes[i]]
        //         basketManager.decreaseVaultBalance(indexes[i], integrators[i], _bassetQuantities[i]);
        //     }
        // }

        // // Pay the redemption fee
        // _payRedemptionFee(massetQuantity, msg.sender);

        // // Ensure payout is relevant to collateralisation ratio (if ratio is 90%, we burn more)
        // massetQuantity = massetQuantity.divPrecisely(basket.collateralisationRatio);

        // // Burn the Masset
        // _burn(msg.sender, massetQuantity);

        // // Transfer the Bassets to the user
        // for(uint256 i = 0; i < redemptionAssetCount; i++){
        //     if(_bassetQuantities[i] > 0){
        //         IPlatformIntegration(integrators[i]).withdraw(_recipient, bAssets[i].addr, _bassetQuantities[i]);
        //     }
        // }

        // emit RedeemedMulti(_recipient, msg.sender, massetQuantity, _bassetsBitmap, _bassetQuantities);
        // return massetQuantity;
        return 0;
    }

    /**
     * @dev Pay the forging fee by burning MetaToken
     * @param _quantity Exact amount of Masset being forged
     * @param _payer Address who is liable for the fee
     */
    function _payRedemptionFee(uint256 _quantity, address _payer)
    private {
        uint256 feeRate = redemptionFee;

        if(feeRate > 0){
            // e.g. for 500 massets.
            // feeRate == 1% == 1e16. _quantity == 5e20.
            uint256 amountOfMassetSubjectToFee = feeRate.mulTruncate(_quantity);

            require(transferFrom(_payer, feeRecipient, amountOfMassetSubjectToFee), "Must be successful fee payment");

            emit PaidFee(_payer, amountOfMassetSubjectToFee, feeRate);
        }
    }

    /***************************************
                    STATE
    ****************************************/

    /**
      * @dev Upgrades the version of ForgeValidator protocol
      * @param _newForgeValidator Address of the new ForgeValidator
      */
    function upgradeForgeValidator(address _newForgeValidator)
    external
    whenNotPaused
    managerOrGovernor {
        require(!forgeValidatorLocked, "Must be allowed to upgrade");
        require(_newForgeValidator != address(0), "Must be non null address");
        forgeValidator = IForgeValidator(_newForgeValidator);
    }

    /**
      * @dev Locks the ForgeValidator into it's final form
      */
    function lockForgeValidator()
    external
    whenNotPaused
    managerOrGovernor {
        forgeValidatorLocked = true;
    }

    /**
      * @dev Set the recipient address of forge fees
      * @param _feeRecipient Address of the fee pool
      */
    function setFeeRecipient(address _feeRecipient)
    external
    whenNotPaused
    managerOrGovernor {
        require(_feeRecipient != address(0), "Must be valid address");
        feeRecipient = _feeRecipient;
        emit FeeRecipientChanged(_feeRecipient);
    }

    /**
      * @dev Set the ecosystem fee for redeeming a masset
      * @param _redemptionFee Fee calculated in (%/100 * 1e18)
      */
    function setRedemptionFee(uint256 _redemptionFee)
    external
    whenNotPaused
    managerOrGovernor {
        require(_redemptionFee <= maxFee, "Redemption fee > maxFee");
        redemptionFee = _redemptionFee;
        emit RedemptionFeeChanged(_redemptionFee);
    }

    function getBasketManager()
    external
    view
    returns (address) {
        return address(basketManager);
    }

    /***************************************
                    INFLATION
    ****************************************/

    function collectInterest()
        external
        onlySavingsManager
        whenNotPaused
        returns (uint256 totalInterestGained, uint256 newSupply)
    {
        (uint256 interestCollected, uint32 bitmap, uint256[] memory gains) = basketManager.collectInterest();

        // mint new mAsset to sender
        _mint(msg.sender, interestCollected);
        emit MintedMulti(msg.sender, interestCollected, bitmap, gains);

        return (interestCollected, totalSupply());
    }
}<|MERGE_RESOLUTION|>--- conflicted
+++ resolved
@@ -179,13 +179,8 @@
 
         // Transfer collateral to the platform integration address and call deposit
         bool xferCharged = b.isTransferFeeCharged;
-<<<<<<< HEAD
-        uint256 quantityTransfered = MassetHelpers.transferTokens(msg.sender, integrator, _bAsset, xferCharged, _bAssetQuantity);
-        uint256 quantityDeposited = IPlatformIntegration(integrator).deposit(_bAsset, quantityTransfered, xferCharged);
-=======
         uint256 quantityTransferred = MassetHelpers.transferTokens(msg.sender, integrator, _bAsset, xferCharged, _bAssetQuantity);
         uint256 quantityDeposited = IPlatformIntegration(integrator).deposit(_bAsset, quantityTransferred, xferCharged);
->>>>>>> a97742b5
 
         // Validation should be after token transfer, as bAssetQty is unknown before
         (bool isValid, string memory reason) = forgeValidator.validateMint(totalSupply(), b, quantityDeposited);
