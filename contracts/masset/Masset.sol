--- conflicted
+++ resolved
@@ -103,7 +103,6 @@
      * @param _recipient receipient of the newly minted mAsset tokens
      * @return returns the number of newly minted mAssets
      */
-<<<<<<< HEAD
     function mintSingle(
         address _basset,
         uint256 _bassetQuantity,
@@ -113,33 +112,6 @@
         returns (uint256 massetMinted)
     {
         return mintTo(_basset, _bassetQuantity, _recipient);
-=======
-    function getBitmapFor(address[] calldata _bassets) external view returns (uint32 bitmap) {
-        for(uint32 i = 0; i < _bassets.length; i++) {
-            (bool exist, uint256 idx) = _isAssetInBasket(_bassets[i]);
-            if(exist) bitmap |= uint32(2)**uint8(idx);
-        }
-    }
-
-    //TODO making visibility public for testing purpose
-    function convertBitmapToIndexArr(uint32 _bitmap, uint8 _size) public view returns (uint8[] memory) {
-        uint8[] memory indexes = new uint8[](_size);
-        uint8 idx = 0;
-        // Assume there are 4 bAssets in array
-        // size = 2
-        // bitmap  = 00000000 00000000 00000000 00001010
-        // mask    = 00000000 00000000 00000000 00001000
-        //isBitSet = 00000000 00000000 00000000 00001000
-        // indexes = [1, 3]
-        uint256 len = basket.bassets.length;
-        for(uint8 i = 0; i < len; i++) {
-            uint32 mask = uint32(2)**i;
-            uint32 isBitSet = _bitmap & mask;
-            if(isBitSet >= 1) indexes[idx++] = i;
-        }
-        require(idx == _size, "Found incorrect elements");
-        return indexes;
->>>>>>> f1df105e
     }
 
     /**
