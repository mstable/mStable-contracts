--- conflicted
+++ resolved
@@ -132,13 +132,8 @@
         require(exists, "bAsset doesn't exist");
 
         Basset memory b = basket.bassets[i];
-<<<<<<< HEAD
-
-        forgeLib.validateMint(totalSupply(), b, _bassetQuantity);
-=======
-        // TODO Validate the proposed mint
+
         forgeValidator.validateMint(totalSupply(), b, _bassetQuantity);
->>>>>>> 77c2f2a2
 
         require(IERC20(_basset).transferFrom(msg.sender, address(this), _bassetQuantity), "Basset transfer failed");
 
@@ -179,11 +174,7 @@
         }
 
         // Validate the proposed mint
-<<<<<<< HEAD
-        forgeLib.validateMint(totalSupply(), bAssets, _bassetQuantity);
-=======
         forgeValidator.validateMint(totalSupply(), basket.bassets, _bassetQuantity);
->>>>>>> 77c2f2a2
 
         uint massetQuantity = 0;
 
