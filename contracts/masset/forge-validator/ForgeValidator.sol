--- conflicted
+++ resolved
@@ -129,13 +129,8 @@
         external
         pure
     {
-<<<<<<< HEAD
         uint256 idxCount = _idxs.length;
-        require(idxCount == _bassetQuantities.length, "Must provide values for all Bassets in system");
-=======
-        uint idxCount = _idxs.length;
         require(idxCount == _bassetQuantities.length, "Input arrays should be equal");
->>>>>>> 28ca45c0
 
         (
             bool[] memory overweightBassetsBefore,
