pragma solidity 0.5.16;
pragma experimental ABIEncoderV2;

import { IForgeValidator, MassetStructs } from "./IForgeValidator.sol";
import { StableMath } from "../../shared/StableMath.sol";
import { SafeMath } from "@openzeppelin/contracts/math/SafeMath.sol";

/**
 * @title   ForgeValidator
 * @author  Stability Labs Pty. Ltd.
 * @notice  Calculates whether or not minting or redemption is valid, based
 *          on how it affects the underlying basket collateral weightings
 * @dev     VERSION: 1.0
 *          DATE:    2020-03-28
 */
contract ForgeValidator is IForgeValidator {

    using SafeMath for uint256;
    using StableMath for uint256;

    /**
     * @notice Checks whether a given mint is valid and returns the result
     * @dev Is the resulting weighting of the target bAsset beyond it's implicit max weight?
     * Max weight is determined as target weight (in units) + grace
     * @param _totalVault       Current sum of basket collateral
     * @param _grace            Unit based deviation allowance, where 1 == 1e18
     * @param _bAsset           Struct containing relevant data on the bAsset
     * @param _bAssetQuantity   Number of bAsset units that will be used to mint
     * @return isValid          Bool to signify that the mint does not move our weightings the wrong way
     * @return reason           If the mint is invalid, this is the reason
     */
    function validateMint(
        uint256 _totalVault,
        uint256 _grace,
        Basset calldata _bAsset,
        uint256 _bAssetQuantity
    )
        external
        pure
        returns (bool isValid, string memory reason)
    {
        if(
            _bAsset.status == BassetStatus.BrokenBelowPeg ||
            _bAsset.status == BassetStatus.Liquidating ||
            _bAsset.status == BassetStatus.Blacklisted
        ) {
            return (false, "bAsset not allowed in mint");
        }

        // How much mAsset is this _bAssetQuantity worth?
        uint256 mintAmountInMasset = _bAssetQuantity.mulRatioTruncate(_bAsset.ratio);
        // How much of this bAsset do we have in the vault, in terms of mAsset?
        uint256 newBalanceInMasset = _bAsset.vaultBalance.mulRatioTruncate(_bAsset.ratio).add(mintAmountInMasset);
        // What is the target weight of this bAsset in the basket?
        uint256 targetWeightInUnits = (_totalVault.add(mintAmountInMasset)).mulTruncate(_bAsset.targetWeight);

        if(newBalanceInMasset > targetWeightInUnits.add(_grace)) {
            return (false, "Must be below implicit max weighting");
        }

        return (true, "");
    }

    /**
     * @notice Checks whether a given mint using more than one asset is valid and returns the result
     * @dev Is the resulting weighting of the target bAssets beyond their implicit max weight?
     * Max weight is determined as target weight (in units) + grace
     * @param _totalVault       Current sum of basket collateral
     * @param _grace            Unit based deviation allowance, where 1 == 1e18
     * @param _bAssets          Array of Struct containing relevant data on the bAssets
     * @param _bAssetQuantities Number of bAsset units that will be used to mint (aligned with above)
     * @return isValid          Bool to signify that the mint does not move our weightings the wrong way
     * @return reason           If the mint is invalid, this is the reason
     */
    function validateMintMulti(
        uint256 _totalVault,
        uint256 _grace,
        Basset[] calldata _bAssets,
        uint256[] calldata _bAssetQuantities
    )
        external
        pure
        returns (bool isValid, string memory reason)
    {
        uint256 bAssetCount = _bAssets.length;
        if(bAssetCount != _bAssetQuantities.length) return (false, "Input length should be equal");

        uint256[] memory newBalances = new uint256[](bAssetCount);
        uint256 newTotalVault = _totalVault;

        // Theoretically add the mint quantities to the vault
        for(uint256 j = 0; j < bAssetCount; j++){
            Basset memory b = _bAssets[j];
            BassetStatus bAssetStatus = b.status;

            if(
                bAssetStatus == BassetStatus.BrokenBelowPeg ||
                bAssetStatus == BassetStatus.Liquidating ||
                bAssetStatus == BassetStatus.Blacklisted
            ) {
                return (false, "bAsset not allowed in mint");
            }

            // How much mAsset is this bassetquantity worth?
            uint256 mintAmountInMasset = _bAssetQuantities[j].mulRatioTruncate(b.ratio);
            // How much of this bAsset do we have in the vault, in terms of mAsset?
            newBalances[j] = b.vaultBalance.mulRatioTruncate(b.ratio).add(mintAmountInMasset);

            newTotalVault = newTotalVault.add(mintAmountInMasset);
        }

        for(uint256 k = 0; k < bAssetCount; k++){
            // What is the target weight of this bAsset in the basket?
            uint256 targetWeightInUnits = newTotalVault.mulTruncate(_bAssets[k].targetWeight);

            if(newBalances[k] > targetWeightInUnits.add(_grace)) {
                return (false, "Must be below implicit max weighting");
            }
        }

        return (true, "");
    }


    /**
     * @notice Checks whether a given redemption is valid and returns the result
     * @dev A redemption is valid if it does not push any bAssets above their max weightings, or
     * under their minimum weightings. In addition, if bAssets are currently above their max weight
     * (i.e. during basket composition changes) they must be redeemed
     * @param _basketIsFailed   Bool to suggest that the basket has failed a recollateralisation attempt
     * @param _totalVault       Sum of collateral units in the basket
     * @param _allBassets       Array of all bAsset information
     * @param _grace            Deviation allowance in units
     * @param _indexToRedeem    Index of the bAsset to redeem
     * @param _bAssetQuantity   Quantity of bAsset to redeem
     * @return isValid          Bool to signify that the redemption is allowed
     * @return reason           If the redemption is invalid, this is the reason
     */
    function validateRedemption(
        bool _basketIsFailed,
        uint256 _totalVault,
        Basset[] calldata _allBassets,
        uint256 _grace,
        uint256 _indexToRedeem,
        uint256 _bAssetQuantity
    )
        external
        pure
        returns (bool, string memory)
    {
        if(_indexToRedeem >= _allBassets.length) return (false, "Basset does not exist");

        Basset memory bAsset = _allBassets[_indexToRedeem];
        if(bAsset.status == BassetStatus.BrokenAbovePeg && !_basketIsFailed) {
            return (false, "Cannot redeem depegged bAsset");
        }

        // Get current weightings, and cache some outputs from the loop to avoid unecessary recursion
        OverWeightBassetsResponse memory data = _getOverweightBassets(_totalVault, _grace, _allBassets);
        if(!data.isValid) return (false, data.reason);

        if(_bAssetQuantity > bAsset.vaultBalance) return (false, "Cannot redeem more bAssets than are in the vault");

        // Calculate ratioed redemption amount in mAsset terms
        uint256 ratioedRedemptionAmount = _bAssetQuantity.mulRatioTruncate(bAsset.ratio);
        // Subtract ratioed redemption amount from both vault and total supply
        data.ratioedBassetVaults[_indexToRedeem]
            = data.ratioedBassetVaults[_indexToRedeem].sub(ratioedRedemptionAmount);

        (bool atLeastOneOverweightAfter, bool[] memory underWeight) =
            _getOverweightBassetsAfter(
                _totalVault.sub(ratioedRedemptionAmount),
                _grace,
                _allBassets,
                data.ratioedBassetVaults
            );

        // If there is at least one overweight bAsset before, we must redeem it
        if(data.atLeastOneOverweight) {
            if(!data.isOverWeight[_indexToRedeem]) return (false, "Must redeem overweight bAssets");
        }
        // Else, redemption is valid so long as no bAssets end up overweight
        else {
            if(atLeastOneOverweightAfter) return (false, "bAssets must remain under max weight");
        }

        // No bAssets must go under their implicit minimum
        if(underWeight[_indexToRedeem]) return (false, "bAssets must remain above implicit min weight");

        return (true, "");
    }

    /**
     * @notice Checks whether a given redemption is valid and returns the result
     * @dev A redemption is valid if it does not push any bAssets above their max weightings, or
     * under their minimum weightings. In addition, if bAssets are currently above their max weight
     * (i.e. during basket composition changes) they must be redeemed
     * @param _basketIsFailed   Bool to suggest that the basket has failed a recollateralisation attempt
     * @param _totalVault       Sum of collateral units in the basket
     * @param _grace            Deviation allowance in units
     * @param _idxs             Indexes of the bAssets to redeem
     * @param _bAssetQuantities Quantities of bAssets to redeem
     * @param _allBassets       Array of all bAsset information
     * @return isValid          Bool to signify that the redemption is allowed
     * @return reason           If the redemption is invalid, this is the reason
     */
    function validateRedemptionMulti(
        bool _basketIsFailed,
        uint256 _totalVault,
        uint256 _grace,
        uint8[] calldata _idxs,
        uint256[] calldata _bAssetQuantities,
        Basset[] calldata _allBassets
    )
        external
        pure
        returns (bool, string memory)
    {
        uint256 idxCount = _idxs.length;
        if(idxCount != _bAssetQuantities.length) return (false, "Input arrays should be equal");

        OverWeightBassetsResponse memory data = _getOverweightBassets(_totalVault, _grace, _allBassets);

        if(!data.isValid) return (false, data.reason);

        uint256 newTotalVault = _totalVault;

        for(uint256 i = 0; i < idxCount; i++){
            if(_allBassets[_idxs[i]].status == BassetStatus.BrokenAbovePeg && !_basketIsFailed) {
                return (false, "Cannot redeem depegged bAsset");
<<<<<<< HEAD
            if(_bAssetQuantities[i] > _allBassets[_idxs[i]].vaultBalance)
                return (false, "Cannot redeem more bAssets than are in the vault");
=======
            }
>>>>>>> 5a26a9fb

            uint256 ratioedRedemptionAmount = _bAssetQuantities[i].mulRatioTruncate(_allBassets[_idxs[i]].ratio);
            data.ratioedBassetVaults[_idxs[i]] = data.ratioedBassetVaults[_idxs[i]].sub(ratioedRedemptionAmount);
            newTotalVault = newTotalVault.sub(ratioedRedemptionAmount);
        }

        (bool atLeastOneOverweightAfter, bool[] memory underWeight) =
            _getOverweightBassetsAfter(
                newTotalVault,
                _grace,
                _allBassets,
                data.ratioedBassetVaults
            );

        // If any bAssets are overweight before, all bAssets we redeem must be overweight
        if(data.atLeastOneOverweight) {
            for(uint256 j = 0; j < idxCount; j++) {
                if(!data.isOverWeight[_idxs[j]]) return (false, "Must redeem overweight bAssets");
            }
        }
        // Else, redemption is valid so long as no bAssets end up overweight
        else {
            if(atLeastOneOverweightAfter) return (false, "bAssets must remain under max weight");
        }

        // No redeemed bAssets must go under their implicit minimum
        for(uint256 k = 0; k < idxCount; k++) {
            if(underWeight[_idxs[k]]) return (false, "bAssets must remain above implicit min weight");
        }

        return (true, "");
    }

    /***************************************
                    HELPERS
    ****************************************/

    struct OverWeightBassetsResponse {
        bool isValid;
        string reason;
        bool[] isOverWeight;
        bool atLeastOneOverweight;
        uint256[] ratioedBassetVaults;
    }

    /**
     * @dev Gets the currently overweight bAssets, and capitalises on the for loop to
     * produce some other useful data. Loops through, validating the bAsset, and determining
     * if it is overweight, returning the ratioed bAsset.
     * @param _total         Sum of collateral units in the basket
     * @param _grace         Deviation allowance in units
     * @param _bAssets       Array of all bAsset information
     * @return response      Struct containing calculated data
     */
    function _getOverweightBassets(uint256 _total, uint256 _grace, Basset[] memory _bAssets)
        private
        pure
        returns (OverWeightBassetsResponse memory response)
    {
        uint256 len = _bAssets.length;
        response = OverWeightBassetsResponse({
            isValid: true,
            reason: "",
            isOverWeight: new bool[](len),
            ratioedBassetVaults: new uint256[](len),
            atLeastOneOverweight: false
        });

        for(uint256 i = 0; i < len; i++) {
            BassetStatus status = _bAssets[i].status;
            if(
                status == BassetStatus.Liquidating ||
                status == BassetStatus.Blacklisted ||
                status == BassetStatus.BrokenBelowPeg
            ) {
                response.isValid = false;
                response.reason = "bAssets undergoing liquidation";
                return response;
            }

            response.ratioedBassetVaults[i] = _bAssets[i].vaultBalance.mulRatioTruncate(_bAssets[i].ratio);
            uint256 targetWeightInUnits = _total.mulTruncate(_bAssets[i].targetWeight);

            // If the bAsset is de-pegged on the up-side, it doesn't matter if it goes above max
            bool bAssetOverWeight =
                response.ratioedBassetVaults[i] > targetWeightInUnits.add(_grace) &&
                status != BassetStatus.BrokenAbovePeg;
            response.isOverWeight[i] = bAssetOverWeight;

            response.atLeastOneOverweight = response.atLeastOneOverweight || bAssetOverWeight;
        }
    }

    /**
     * @dev After the redeemed bAssets have been removed from the basket, determine
     * if there are any resulting overweight, or underweight
     * @param _newTotal                 Sum of collateral units in the basket
     * @param _grace                    Deviation allowance in units
     * @param _bAssets                  Array of all bAsset information
     * @param _ratioedBassetVaultsAfter Array of all new bAsset vaults
     * @return atLeastOneOverweight     Is there a single bAsset overweight?
     * @return underWeight              Array of bools - is this bAsset now under min weight
     */
    function _getOverweightBassetsAfter(
        uint256 _newTotal,
        uint256 _grace,
        Basset[] memory _bAssets,
        uint256[] memory _ratioedBassetVaultsAfter
    )
        private
        pure
        returns (bool atLeastOneOverweight, bool[] memory underWeight)
    {
        uint256 len = _ratioedBassetVaultsAfter.length;
        atLeastOneOverweight = false;
        underWeight = new bool[](len);

        for(uint256 i = 0; i < len; i++) {
            uint256 targetWeightInUnits = _newTotal.mulTruncate(_bAssets[i].targetWeight);
            // If the bAsset is de-pegged on the up-side, it doesn't matter if it goes above max
            bool bAssetOverWeight =
                _ratioedBassetVaultsAfter[i] > targetWeightInUnits.add(_grace) &&
                _bAssets[i].status != BassetStatus.BrokenAbovePeg;

            underWeight[i] = _grace > targetWeightInUnits
                ? false
                : _ratioedBassetVaultsAfter[i] < targetWeightInUnits.sub(_grace);

            atLeastOneOverweight = atLeastOneOverweight || bAssetOverWeight;
        }
    }
}<|MERGE_RESOLUTION|>--- conflicted
+++ resolved
@@ -220,7 +220,6 @@
         if(idxCount != _bAssetQuantities.length) return (false, "Input arrays should be equal");
 
         OverWeightBassetsResponse memory data = _getOverweightBassets(_totalVault, _grace, _allBassets);
-
         if(!data.isValid) return (false, data.reason);
 
         uint256 newTotalVault = _totalVault;
@@ -228,12 +227,10 @@
         for(uint256 i = 0; i < idxCount; i++){
             if(_allBassets[_idxs[i]].status == BassetStatus.BrokenAbovePeg && !_basketIsFailed) {
                 return (false, "Cannot redeem depegged bAsset");
-<<<<<<< HEAD
-            if(_bAssetQuantities[i] > _allBassets[_idxs[i]].vaultBalance)
+            }
+            if(_bAssetQuantities[i] > _allBassets[_idxs[i]].vaultBalance) {
                 return (false, "Cannot redeem more bAssets than are in the vault");
-=======
-            }
->>>>>>> 5a26a9fb
+            }
 
             uint256 ratioedRedemptionAmount = _bAssetQuantities[i].mulRatioTruncate(_allBassets[_idxs[i]].ratio);
             data.ratioedBassetVaults[_idxs[i]] = data.ratioedBassetVaults[_idxs[i]].sub(ratioedRedemptionAmount);
