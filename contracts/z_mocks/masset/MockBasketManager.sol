--- conflicted
+++ resolved
@@ -59,11 +59,7 @@
         return basket;
     }
 
-<<<<<<< HEAD
     function prepareForgeBasset(address /*_amts*/, uint256 /*_amt*/, bool /*_mint*/)
-=======
-    function prepareForgeBasset(address /*bitmap*/, uint256 /*_amt*/, bool /*_mint*/)
->>>>>>> eea22200
         external
         returns (
             ForgeProps memory props
@@ -79,13 +75,8 @@
     }
 
     function prepareForgeBassets(
-<<<<<<< HEAD
         uint32 /*_amts*/,
         uint8 /*_amts*/,
-=======
-        uint32 /*bitmap*/,
-        uint8 /*bitmap*/,
->>>>>>> eea22200
         uint256[] calldata /*_amts*/,
         bool /* _isMint */
     )
