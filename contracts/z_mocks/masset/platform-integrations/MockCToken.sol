pragma solidity 0.5.16;

import { ICERC20 } from "../../../masset/platform-integrations/ICompound.sol";

import { IERC20, ERC20, ERC20Mintable } from "openzeppelin-solidity/contracts/token/ERC20/ERC20Mintable.sol";
import { StableMath } from "../../../shared/StableMath.sol";


// 1. User calls 'getLendingPool'
// 2. User calls 'deposit' (Aave)
//  - Deposit their underlying
//  - Mint aToken to them
// 3. User calls redeem (aToken)
//  - Retrieve their aToken
//  - Return equal amount of underlying

contract MockCToken is ICERC20, ERC20Mintable {

    using StableMath for uint;

    ERC20 public underlyingToken;
    // underlying = cToken * exchangeRate
    // cToken = underlying / exchangeRate
    uint256 exchangeRate = 1e18;

    constructor(ERC20 _underlyingToken) public {
        underlyingToken = _underlyingToken;
    }


    function mint(uint mintAmount) external returns (uint) {
        // Pretend to inflate the cTokenExchangeRate
        updateExchangeRate();
        // Take their reserve
        underlyingToken.transferFrom(msg.sender, address(this), mintAmount);
        // Credit them with cToken
        _mint(msg.sender, mintAmount.divPrecisely(exchangeRate));
    }

    function redeemUnderlying(uint redeemAmount) external returns (uint) {
<<<<<<< HEAD
        updateExchangeRate();
=======
        // Pretend to inflate the cTokenExchangeRate
        updateExchangeRate();

>>>>>>> 54102fbe
        uint256 cTokens = redeemAmount.divPrecisely(exchangeRate);
        // Burn the cToken
        _burn(msg.sender, cTokens);
        // Send them back their reserve
        underlyingToken.transfer(msg.sender, redeemAmount);
    }

    function balanceOfUnderlying(address owner) external returns (uint) {
        updateExchangeRate();
        uint256 cTokenBal = this.balanceOf(owner);
        return cTokenBal.mulTruncate(exchangeRate);
    }

    function updateExchangeRate() public returns (uint256){
        exchangeRate = exchangeRate.add(1e13);
    }

    function exchangeRateStored() external view returns (uint) {
        return exchangeRate;
    }

}<|MERGE_RESOLUTION|>--- conflicted
+++ resolved
@@ -38,13 +38,9 @@
     }
 
     function redeemUnderlying(uint redeemAmount) external returns (uint) {
-<<<<<<< HEAD
-        updateExchangeRate();
-=======
         // Pretend to inflate the cTokenExchangeRate
         updateExchangeRate();
 
->>>>>>> 54102fbe
         uint256 cTokens = redeemAmount.divPrecisely(exchangeRate);
         // Burn the cToken
         _burn(msg.sender, cTokens);
@@ -53,7 +49,6 @@
     }
 
     function balanceOfUnderlying(address owner) external returns (uint) {
-        updateExchangeRate();
         uint256 cTokenBal = this.balanceOf(owner);
         return cTokenBal.mulTruncate(exchangeRate);
     }
@@ -65,5 +60,4 @@
     function exchangeRateStored() external view returns (uint) {
         return exchangeRate;
     }
-
 }