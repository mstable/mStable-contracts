--- conflicted
+++ resolved
@@ -763,15 +763,12 @@
         mintAmount = FeederLogic.computeMintMulti(data.bAssetData, idxs, gains, _getConfig());
         newSupply = totalSupply() + mintAmount;
         require(mintAmount > 0, "Must collect something");
-<<<<<<< HEAD
-
+        
         uint256 govFee = data.govFee;
         if(govFee > 0) {
             data.pendingFees += (mintAmount * govFee / 1e18);
         }
 
-=======
->>>>>>> fa1d5062
         // Dummy mint event to catch the collections here
         emit MintedMulti(address(this), msg.sender, 0, new address[](0), gains);
     }
