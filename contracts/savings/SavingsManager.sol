--- conflicted
+++ resolved
@@ -56,14 +56,8 @@
         PausableModule(_nexus)
         public
     {
-<<<<<<< HEAD
-        IERC20(_mUSD).approve(address(_savingsContract), uint256(-1));
-
-        savingsContracts[_mUSD] = _savingsContract;
-=======
         savingsContracts[_mUSD] = _savingsContract;
         IERC20(_mUSD).safeApprove(address(_savingsContract), uint256(-1));
->>>>>>> 9774341f
         emit SavingsContractEnabled(_mUSD, address(_savingsContract));
     }
 
