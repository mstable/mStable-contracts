--- conflicted
+++ resolved
@@ -5,14 +5,7 @@
 import { IIncentivisedVotingLockup } from "../interfaces/IIncentivisedVotingLockup.sol";
 
 // Libs
-<<<<<<< HEAD
-import {
-    SafeERC20,
-    IERC20
-} from "@openzeppelin/contracts/token/ERC20/utils/SafeERC20.sol";
-=======
 import { SafeERC20, IERC20 } from "@openzeppelin/contracts/token/ERC20/utils/SafeERC20.sol";
->>>>>>> 83831736
 import { InitializableReentrancyGuard } from "../shared/InitializableReentrancyGuard.sol";
 import { StableMath } from "../shared/StableMath.sol";
 import { Root } from "../shared/Root.sol";
