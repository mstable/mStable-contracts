// SPDX-License-Identifier: AGPL-3.0-or-later
pragma solidity 0.8.6;
pragma abicoder v2;

import { StakedToken } from "./StakedToken.sol";
import { IERC20 } from "@openzeppelin/contracts/token/ERC20/IERC20.sol";
import { SafeERC20 } from "@openzeppelin/contracts/token/ERC20/utils/SafeERC20.sol";
import { IBVault } from "./interfaces/IBVault.sol";

/**
 * @title StakedTokenBPT
 * @dev Derives from StakedToken, and simply adds the ability to withdraw any unclaimed $BAL tokens
 * that are at this address
 **/
contract StakedTokenBPT is StakedToken {
    using SafeERC20 for IERC20;

    /// @notice Balancer token
    IERC20 public immutable BAL;

    /// @notice Balancer token
    IBVault public immutable balancerVault;

    /// @notice Balancer poolId
    bytes32 public immutable poolId;

    /// @notice Core token that is staked and tracked (e.g. MTA)
    address public balRecipient;

    /// @notice Pending fees in BPT terms
    uint256 public pendingBPTFees;

    event BalClaimed();
    event BalRecipientChanged(address newRecipient);

    /**
     * @param _nexus System nexus
     * @param _rewardsToken Token that is being distributed as a reward. eg MTA
     * @param _stakedToken Core token that is staked and tracked (e.g. MTA)
     * @param _cooldownSeconds Seconds a user must wait after she initiates her cooldown before withdrawal is possible
     * @param _unstakeWindow Window in which it is possible to withdraw, following the cooldown period
     * @param _bal Balancer addresses, [0] = $BAL addr, [1] = designated recipient
     */
    constructor(
        address _nexus,
        address _rewardsToken,
        address _stakedToken,
        uint256 _cooldownSeconds,
        uint256 _unstakeWindow,
<<<<<<< HEAD
        address[3] memory _bal,
        bytes32 _poolId
    ) StakedToken(_signer, _nexus, _rewardsToken, _stakedToken, _cooldownSeconds, _unstakeWindow) {
=======
        address[2] memory _bal
    ) StakedToken(_nexus, _rewardsToken, _stakedToken, _cooldownSeconds, _unstakeWindow) {
>>>>>>> 2dd0d11a
        BAL = IERC20(_bal[0]);
        balRecipient = _bal[1];
        balancerVault = IBVault(_bal[2]);
        poolId = _poolId;
    }

    /**
     * @dev Claims any $BAL tokens present on this address as part of any potential liquidity mining program
     */
    function claimBal() external {
        uint256 balance = BAL.balanceOf(address(this));
        BAL.safeTransfer(balRecipient, balance);

        emit BalClaimed();
    }

    /**
     * @dev Sets the recipient for any potential $BAL earnings
     */
    function setBalRecipient(address _newRecipient) external onlyGovernor {
        balRecipient = _newRecipient;

        emit BalRecipientChanged(_newRecipient);
    }

    /**
     * @dev
     */
    function convertFees() external {
        require(pendingBPTFees > 1, "Must have something to convert");

        // balancerVault.exitPool(poolId, address(this), address(this), ExitPoolRequest([REWARDS_TOKEN], [], 0, false));
        uint256 balAfter = REWARDS_TOKEN.balanceOf(address(this));
        pendingAdditionalReward = balAfter;
    }

    /**
     * @dev Called by the child contract to notify of any additional rewards that have accrued.
     *      Trusts that this is called honestly.
     * @param _additionalReward Units of additional RewardToken to add at the next notification
     */
    function _notifyAdditionalReward(uint256 _additionalReward) internal override {
        require(_additionalReward < 1e24, "Cannot notify with more than a million units");

        pendingBPTFees += _additionalReward;
    }
}<|MERGE_RESOLUTION|>--- conflicted
+++ resolved
@@ -47,14 +47,9 @@
         address _stakedToken,
         uint256 _cooldownSeconds,
         uint256 _unstakeWindow,
-<<<<<<< HEAD
         address[3] memory _bal,
         bytes32 _poolId
-    ) StakedToken(_signer, _nexus, _rewardsToken, _stakedToken, _cooldownSeconds, _unstakeWindow) {
-=======
-        address[2] memory _bal
     ) StakedToken(_nexus, _rewardsToken, _stakedToken, _cooldownSeconds, _unstakeWindow) {
->>>>>>> 2dd0d11a
         BAL = IERC20(_bal[0]);
         balRecipient = _bal[1];
         balancerVault = IBVault(_bal[2]);
