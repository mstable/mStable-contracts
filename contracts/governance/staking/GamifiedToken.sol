--- conflicted
+++ resolved
@@ -37,31 +37,11 @@
     uint8 public constant override decimals = 18;
 
     /// @notice User balance structs containing all data needed to scale balance
-<<<<<<< HEAD
-    mapping(address => StakingBalance) internal _balances;
-=======
     mapping(address => Balance) internal _balances;
-    /// @notice Tracks the completion of each quest (user => questId => completion)
-    mapping(address => mapping(uint256 => bool)) private _questCompletion;
-    /// @notice List of quests, whose ID corresponds to their position in the array (from 0)
-    Quest[] private _quests;
-    /// @notice Timestamp at which the current season started
-    uint32 public seasonEpoch;
-
-    /// @notice A whitelisted questMaster who can administer quests including signing user quests are completed.
-    address public questMaster;    
-    // account that can sign a user's quest as being completed.
-    address internal questSigner;
->>>>>>> 2658c8ba
-
     /// @notice Tracks the cooldowns for all users
     mapping(address => CooldownData) public stakersCooldowns;
-
-    event QuestComplete(address indexed user, uint256 indexed id);
-    event QuestExpired(uint16 indexed id);
-    event QuestSeasonEnded();
-    event QuestMaster(address oldQuestMaster, address newQuestMaster);
-    event QuestSigner(address oldQuestSigner, address newQuestSigner);
+    /// @notice Quest Manager
+    QuestManager public immutable questManager;
 
     /***************************************
                     INIT
@@ -71,75 +51,36 @@
      * @param _nexus System nexus
      * @param _rewardsToken Token that is being distributed as a reward. eg MTA
      */
-    constructor(address _nexus, address _rewardsToken)
-        HeadlessStakingRewards(_nexus, _rewardsToken)
-    {}
+    constructor(
+        address _nexus,
+        address _rewardsToken,
+        address _questManager
+    ) HeadlessStakingRewards(_nexus, _rewardsToken) {
+        questManager = QuestManager(_questManager);
+    }
 
     /**
      * @param _nameArg Token name
      * @param _symbolArg Token symbol
      * @param _rewardsDistributorArg mStable Rewards Distributor
-<<<<<<< HEAD
-=======
-     * @param _questMaster account that can administor quests. eg add and expire
-     * @param _questSigner account that can sign user quests as completed
->>>>>>> 2658c8ba
      */
     function __GamifiedToken_init(
         string memory _nameArg,
         string memory _symbolArg,
-<<<<<<< HEAD
         address _rewardsDistributorArg
-=======
-        address _rewardsDistributorArg,
-        address _questMaster,
-        address _questSigner
->>>>>>> 2658c8ba
     ) internal initializer {
         __Context_init_unchained();
         name = _nameArg;
         symbol = _symbolArg;
-<<<<<<< HEAD
-=======
-        seasonEpoch = SafeCast.toUint32(block.timestamp);
-        questMaster = _questMaster;
-        questSigner = _questSigner;
->>>>>>> 2658c8ba
         HeadlessStakingRewards._initialize(_rewardsDistributorArg);
     }
 
     /**
-     * @dev Checks that _msgSender is either governor or the quest master
-     */
-    modifier questMasterOrGovernor() {
-        _questMasterOrGovernor();
+     * @dev Checks that _msgSender is the quest Manager
+     */
+    modifier onlyQuestManager() {
+        require(_msgSender() == address(questManager), "Not verified");
         _;
-    }
-
-    function _questMasterOrGovernor() internal view {
-        require(_msgSender() == questMaster || _msgSender() == _governor(), "Not verified");
-    }
-
-    /***************************************
-                    Admin
-    ****************************************/
-
-    /**
-     * @dev Sets the quest master that can administoer quests. eg add, expire and start seasons.
-     */
-    function setQuestMaster(address _newQuestMaster) external questMasterOrGovernor() {
-        emit QuestMaster(questMaster, _newQuestMaster);
-
-        questMaster = _newQuestMaster;
-    }
-
-    /**
-     * @dev Sets the quest signer that can sign user quests as being completed.
-     */
-    function setQuestSigner(address _newQuestSigner) external onlyGovernor() {
-        emit QuestSigner(questSigner, _newQuestSigner);
-
-        questSigner = _newQuestSigner;
     }
 
     /***************************************
@@ -185,9 +126,7 @@
     function _getBalance(Balance memory _balance) internal pure returns (uint256 balance) {
         // e.g. raw = 1000, questMultiplier = 40, timeMultiplier = 30. Cooldown of 60%
         // e.g. 1000 * (100 + 40) / 100 = 1400
-        balance =
-            (_balance.raw * (100 + _balance.permMultiplier + _balance.seasonMultiplier)) /
-            100;
+        balance = (_balance.raw * (100 + _balance.questMultiplier)) / 100;
         // e.g. 1400 * (100 + 30) / 100 = 1820
         balance = (balance * (100 + _balance.timeMultiplier)) / 100;
     }
@@ -199,92 +138,11 @@
         return _balances[_account];
     }
 
-    /**
-     * @notice Gets raw quest data
-     */
-    function getQuest(uint256 _id) external view returns (Quest memory) {
-        return _quests[_id];
-    }
-
     /***************************************
                     QUESTS
     ****************************************/
 
     /**
-     * @dev Called by questMasters to add a new quest to the system with default 'ACTIVE' status
-     * @param _model Type of quest rewards multiplier (does it last forever or just for the season).
-     * @param _multiplier Multiplier, from 1 == 1.01x to 100 == 2.00x
-     * @param _expiry Timestamp at which quest expires. Note that permanent quests should still be given a timestamp.
-     */
-    function addQuest(
-        QuestType _model,
-        uint16 _multiplier,
-        uint32 _expiry
-    ) external questMasterOrGovernor {
-        GamifiedManager.addQuest(_quests, _model, _multiplier, _expiry);
-    }
-
-    /**
-     * @dev Called by questMasters to expire a quest, setting it's status as EXPIRED. After which it can
-     * no longer be completed.
-     * @param _id Quest ID (its position in the array)
-     */
-    function expireQuest(uint16 _id) external questMasterOrGovernor {
-        GamifiedManager.expireQuest(_quests, _id);
-    }
-
-    /**
-     * @dev Called by questMasters to start a new quest season. After this, all current
-     * seasonMultipliers will be reduced at the next user action (or triggered manually).
-     * In order to reduce cost for any keepers, it is suggested to add quests at the start
-     * of a new season to incentivise user actions.
-     * A new season can only begin after 9 months has passed.
-     */
-    function startNewQuestSeason() external questMasterOrGovernor {
-        GamifiedManager.startNewQuestSeason(seasonEpoch, _quests);
-
-        // Have to set storage variable here as it can't be done in the library function
-        seasonEpoch = SafeCast.toUint32(block.timestamp);
-    }
-
-    /**
-<<<<<<< HEAD
-=======
-     * @dev Called by anyone to complete one or more quests for a staker. The user must first collect a signed message
-     * from the whitelisted _signer.
-     * @param _account Account that has completed the quest
-     * @param _ids Quest IDs (its position in the array)
-     * @param _signatures Signature from the verified _signer, containing keccak hash of account & id
-     */
-    function completeQuests(
-        address _account,
-        uint256[] memory _ids,
-        bytes[] calldata _signatures
-    ) external {
-        uint256 len = _ids.length;
-        require(len > 0 && len == _signatures.length, "Invalid args");
-
-        Quest[] memory quests = new Quest[](len);
-        for (uint256 i = 0; i < len; i++) {
-            require(_validQuest(_ids[i]), "Err: Invalid Quest");
-            require(!hasCompleted(_account, _ids[i]), "Err: Already Completed");
-            require(
-                SignatureVerifier.verify(questSigner, _account, _ids[i], _signatures[i]),
-                "Err: Invalid Signature"
-            );
-
-            // store user quest has completed
-            _questCompletion[_account][_ids[i]] = true;
-            quests[i] = _quests[_ids[i]];
-
-            emit QuestComplete(_account, _ids[i]);
-        }
-
-        _applyQuestMultiplier(_account, quests);
-    }
-
-    /**
->>>>>>> 2658c8ba
      * @dev Called by anyone to poke the timestamp of a given account. This allows users to
      * effectively 'claim' any new timeMultiplier, but will revert if there is no change there.
      */
@@ -293,26 +151,38 @@
     }
 
     /**
-     * @dev Simply checks if a quest is valid. Quests are valid if their id exists,
-     * they have an ACTIVE status and they have not yet reached their expiry timestamp.
-     * @param _id Position of quest in array
-     * @return bool with validity status
-     */
-    function _validQuest(uint256 _id) internal view returns (bool) {
-        return
-            _id < _quests.length &&
-            _quests[_id].status == QuestStatus.ACTIVE &&
-            block.timestamp < _quests[_id].expiry;
-    }
-
-    /**
-     * @dev Simply checks if a given user has already completed a given quest
-     * @param _account User address
-     * @param _id Position of quest in array
-     * @return bool with completion status
-     */
-    function hasCompleted(address _account, uint256 _id) public view returns (bool) {
-        return _questCompletion[_account][_id];
+     * @dev Adds the multiplier awarded from quest completion to a users data, taking the opportunity
+     * to check time multipliers etc.
+     * @param _account Address of user that should be updated
+     * @param _newMultiplier New Quest Multiplier
+     */
+    function applyQuestMultiplier(address _account, uint16 _newMultiplier)
+        external
+        onlyQuestManager
+    {
+        require(_account != address(0), "Invalid address");
+
+        // 1. Get current balance & update questMultiplier, only if user has a balance
+        Balance memory oldBalance = _balances[_account];
+        uint256 oldScaledBalance = _getBalance(oldBalance);
+        if (oldScaledBalance > 0) {
+            _applyQuestMultiplier(_account, oldBalance, oldScaledBalance, _newMultiplier);
+        }
+    }
+
+    function _applyQuestMultiplier(
+        address _account,
+        Balance memory _oldBalance,
+        uint256 _oldScaledBalance,
+        uint16 _newMultiplier
+    ) internal updateReward(_account) {
+        _balances[_account].questMultiplier = _newMultiplier;
+
+        // 2. Take the opportunity to set weighted timestamp, if it changes
+        _balances[_account].timeMultiplier = _timeMultiplier(_oldBalance.weightedTimestamp);
+
+        // 3. Update scaled balance
+        _settleScaledBalance(_account, _oldScaledBalance);
     }
 
     /**
@@ -425,38 +295,6 @@
     }
 
     /**
-     * @dev Adds the multiplier awarded from quest completion to a users data, taking the opportunity
-     * to check time multipliers etc.
-     * @param _account Address of user that should be updated
-     * @param _questsCompleted Quest that has just been completed
-     */
-    function _applyQuestMultiplier(address _account, Quest[] memory _questsCompleted)
-        internal
-        virtual
-        updateReward(_account)
-    {
-        require(_account != address(0), "Invalid address");
-
-        // 1. Get current balance & update questMultiplier
-        (Balance memory oldBalance, uint256 oldScaledBalance) = _prepareOldBalance(_account);
-        uint256 len = _questsCompleted.length;
-        for (uint256 i = 0; i < len; i++) {
-            Quest memory quest = _questsCompleted[i];
-            if (quest.model == QuestType.PERMANENT) {
-                _balances[_account].permMultiplier += quest.multiplier;
-            } else {
-                _balances[_account].seasonMultiplier += quest.multiplier;
-            }
-        }
-
-        // 2. Take the opportunity to set weighted timestamp, if it changes
-        _balances[_account].timeMultiplier = _timeMultiplier(oldBalance.weightedTimestamp);
-
-        // 3. Update scaled balance
-        _settleScaledBalance(_account, oldScaledBalance);
-    }
-
-    /**
      * @dev Called to mint from raw tokens. Adds raw to a users balance, and then propagates the scaledBalance.
      * Importantly, when a user stakes more, their weightedTimestamp is reduced proportionate to their stake.
      * @param _account Address of user to credit
@@ -578,30 +416,7 @@
         oldBalance = _balances[_account];
         oldScaledBalance = _getBalance(oldBalance);
         // Take the opportunity to check for season finish
-        _checkForSeasonFinish(oldBalance, _account);
-    }
-
-    /**
-     * @dev Checks if the season has just finished between now and the users last action.
-     * If it has, we reset the seasonMultiplier. Either way, we update the lastAction for the user.
-     * NOTE - it is important that this is called as a hook before each state change operation
-     * @param _balance Struct containing all users balance information
-     * @param _account Address of user that should be updated
-     */
-    function _checkForSeasonFinish(Balance memory _balance, address _account) private {
-        // If the last action was before current season, then reset the season timing
-        if (_hasFinishedSeason(_balance)) {
-            // Remove 85% of the multiplier gained in this season
-            _balances[_account].seasonMultiplier = (_balance.seasonMultiplier * 15) / 100;
-        }
-        _balances[_account].lastAction = SafeCast.toUint32(block.timestamp);
-    }
-
-    /**
-     * @dev Simple view fn to check if the users last action was before the starting of the current season
-     */
-    function _hasFinishedSeason(Balance memory _balance) internal view returns (bool) {
-        return _balance.lastAction < seasonEpoch;
+        _balances[_account].questMultiplier = questManager.checkForSeasonFinish(_account);
     }
 
     /**
@@ -655,13 +470,12 @@
      * @param _account Address of user that has burned
      */
     function _claimRewardHook(address _account) internal override {
-        if (_hasFinishedSeason(_balances[_account])) {
-            // 1. Get current balance & trigger season finish
-            (, uint256 oldScaledBalance) = _prepareOldBalance(_account);
-
-            // 3. Update scaled balance
-            _settleScaledBalance(_account, oldScaledBalance);
-        }
+        // if (_hasFinishedSeason(_balances[_account])) {
+        //     // 1. Get current balance & trigger season finish
+        //     (, uint256 oldScaledBalance) = _prepareOldBalance(_account);
+        //     // 3. Update scaled balance
+        //     _settleScaledBalance(_account, oldScaledBalance);
+        // }
     }
 
     /**
