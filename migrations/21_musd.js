--- conflicted
+++ resolved
@@ -102,18 +102,10 @@
   const massets = await d_Manager.getMassets();
   console.log(`[mUSD]: '${massets[0][0]}'`);
 
-<<<<<<< HEAD
-  //Deploy ForgeRewardsMUSD contract
-  const d_Systok = await c_Systok.deployed();
-  await deployer.deploy(
-    c_ForgeRewardsMUSD,
-    c_MUSD.address,
-=======
   // Deploy ForgeRewardsMUSD contract
   await deployer.deploy(
     c_ForgeRewardsMUSD,
     d_MUSD.address,
->>>>>>> eefa6f5a
     d_Systok.address,
     governor,
     {from: governor}
