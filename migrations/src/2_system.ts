--- conflicted
+++ resolved
@@ -1,21 +1,14 @@
-<<<<<<< HEAD
 /* eslint-disable @typescript-eslint/camelcase */
 /* eslint-disable spaced-comment */
-
-import * as t from "types/generated";
-=======
 /* eslint-disable @typescript-eslint/triple-slash-reference,spaced-comment */
 /// <reference path="../../types/generated/index.d.ts" />
 /// <reference path="../../types/generated/types.d.ts" />
->>>>>>> efb35d52
 
 /* eslint-disable @typescript-eslint/camelcase */
 import { percentToWeight, simpleToExactAmount } from "@utils/math";
 import { ZERO_ADDRESS, RopstenAccounts } from "@utils/constants";
 import * as t from "types/generated";
 import { Address } from "../../types";
-
-import { Address } from "../../types/common";
 
 export interface ATokenDetails {
     bAsset: Address;
@@ -133,16 +126,12 @@
     };
 }
 
-<<<<<<< HEAD
-export default async ({ artifacts }, deployer, network, accounts): Promise<void> => {
-=======
 export default async (
     { artifacts }: { artifacts: Truffle.Artifacts },
     deployer,
     network,
     accounts,
 ) => {
->>>>>>> efb35d52
     if (deployer.network === "fork") {
         // Don't bother running these migrations -- speed up the testing
         return;
@@ -193,11 +182,6 @@
     const [default_, governor, feeRecipient] = accounts;
     let bassetDetails: BassetIntegrationDetails;
     if (deployer.network === "ropsten") {
-<<<<<<< HEAD
-=======
-        [default_, governor] = accounts;
-        feeRecipient = accounts[2];
->>>>>>> efb35d52
         console.log("Loading Ropsten bAssets and lending platforms");
         bassetDetails = await loadBassetsRopsten(artifacts);
     } else {
@@ -270,33 +254,7 @@
     );
     const d_MUSD = await c_MUSD.deployed();
 
-<<<<<<< HEAD
     // 2.5. Init AaveIntegration
-=======
-    // 2.5. Init BasketManager
-    const initializationData_BasketManager: string = d_BasketManager.contract.methods
-        .initialize(
-            d_Nexus.address,
-            d_MUSD.address,
-            simpleToExactAmount(1, 24).toString(),
-            bassetDetails.bAssets.map((b) => b.address),
-            bassetDetails.platforms.map((p) =>
-                p === Platform.aave
-                    ? d_AaveIntegrationProxy.address
-                    : d_CompoundIntegrationProxy.address,
-            ),
-            bassetDetails.bAssets.map(() => percentToWeight(25).toString()),
-            bassetDetails.bAssets.map(() => false),
-        )
-        .encodeABI();
-    await d_BasketManagerProxy.methods["initialize(address,address,bytes)"](
-        d_BasketManager.address,
-        d_DelayedProxyAdmin.address,
-        initializationData_BasketManager,
-    );
-
-    // 2.6. Init AaveIntegration
->>>>>>> efb35d52
     const initializationData_AaveIntegration: string = d_AaveIntegration.contract.methods
         .initialize(
             d_Nexus.address,
@@ -343,7 +301,7 @@
             bassetDetails.bAssets.map(() => false),
         )
         .encodeABI();
-    await d_BasketManagerProxy.initialize(
+    await d_BasketManagerProxy.methods["initialize(address,address,bytes)"](
         d_BasketManager.address,
         d_DelayedProxyAdmin.address,
         initializationData_BasketManager,
