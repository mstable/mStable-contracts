import { aToH, BN } from "./tools";
import { Address } from "types/common";

/**
 * @notice This file contains constants relevant across the mStable test suite
 * Wherever possible, it should confirm to fixed on chain vars
 */

export const percentScale = new BN(10).pow(new BN(16));
export const ratioScale = new BN(10).pow(new BN(8));
export const expScale: BN = new BN(10).pow(new BN(18));

export const DEFAULT_DECIMALS = new BN("18");
export const DEFAULT_SUPPLY = new BN(10).pow(new BN(29));

export const MASSET_FACTORY_BYTES = aToH("MassetFactoryV1");

export const ZERO_ADDRESS = "0x0000000000000000000000000000000000000000";
export const ADDRESS_1 = "0xcd959e71449425f6e4ac814b7f5aebde93012e24";
export const ADDRESS_2 = "0xcd959e71449425f6e4ac814b7f5aebde93012e24";
export const ADDRESS_3 = "0xc257274276a4e539741ca11b590b9447b26a8051";

export const ZERO = new BN(0);
export const ONE_DAY = new BN(60 * 60 * 24);
export const TEN_DAYS = new BN(60 * 60 * 24 * 10);
export const ONE_WEEK = new BN(60 * 60 * 24 * 7);

export class MainnetAccounts {
    // Exchange Accounts
<<<<<<< HEAD
    public FUND_SOURCE: Address = "0x6cC5F688a315f3dC28A7781717a9A798a59fDA7b";

    // All Native Tokens
    public DAI: Address = "0x6B175474E89094C44Da98b954EedeAC495271d0F";
=======
    private okex: Address = "0x6cC5F688a315f3dC28A7781717a9A798a59fDA7b";
    private binance: Address = "0x3f5CE5FBFe3E9af3971dD833D26bA9b5C936f0bE";
    public FUND_SOURCES = {
        dai: this.okex,
        usdc: this.binance,
        tusd: "0x3dfd23a6c5e8bbcfc9581d2e864a68feb6a076d3",
        usdt: this.binance,
    };

    // All Native Tokens
    public DAI: Address = "0x6b175474e89094c44da98b954eedeac495271d0f";
>>>>>>> a97742b5
    public GUSD: Address = "0x056Fd409E1d7A124BD7017459dFEa2F387b6d5Cd";
    public PAX: Address = "0x8E870D67F660D95d5be530380D0eC0bd388289E1";
    public TUSD: Address = "0x0000000000085d4780B73119b644AE5ecd22b376";
    public USDC: Address = "0xA0b86991c6218b36c1d19D4a2e9Eb0cE3606eB48";
    public USDT: Address = "0xdAC17F958D2ee523a2206206994597C13D831ec7";
    public SUSD: Address = "0x57Ab1E02fEE23774580C119740129eAC7081e9D3";
    public allNativeTokens: Address[] = [
        this.DAI,
        this.GUSD,
        this.PAX,
        this.TUSD,
        this.USDC,
        this.USDT,
        this.SUSD,
    ];

<<<<<<< HEAD
    // AAVE aToken
=======
    // AAVE
    public aavePlatform: Address = "0x24a42fD28C976A61Df5D00D0599C34c4f90748c8";
>>>>>>> a97742b5
    public aDAI: Address = "0xfC1E690f61EFd961294b3e1Ce3313fBD8aa4f85d";
    public aUSDC: Address = "0x9bA00D6856a4eDF4665BcA2C2309936572473B7E";
    public aSUSD: Address = "0x625aE63000f46200499120B906716420bd059240";
    public aTUSD: Address = "0x4DA9b813057D04BAef4e5800E36083717b4a0341";
    public aUSDT: Address = "0x71fc860F7D3A592A4a98740e39dB31d25db65ae8";
    public allATokens: Address[] = [this.aDAI, this.aUSDC, this.aSUSD, this.aTUSD, this.aUSDT];
<<<<<<< HEAD
=======

    // Compound cTokens
    public cDAI: Address = "0x5d3a536e4d6dbd6114cc1ead35777bab948e3643";
    public cUSDC: Address = "0x39aa39c021dfbae8fac545936693ac917d5e7563";
    public allCTokens: Address[] = [this.cDAI, this.cUSDC];
>>>>>>> a97742b5
}<|MERGE_RESOLUTION|>--- conflicted
+++ resolved
@@ -27,12 +27,6 @@
 
 export class MainnetAccounts {
     // Exchange Accounts
-<<<<<<< HEAD
-    public FUND_SOURCE: Address = "0x6cC5F688a315f3dC28A7781717a9A798a59fDA7b";
-
-    // All Native Tokens
-    public DAI: Address = "0x6B175474E89094C44Da98b954EedeAC495271d0F";
-=======
     private okex: Address = "0x6cC5F688a315f3dC28A7781717a9A798a59fDA7b";
     private binance: Address = "0x3f5CE5FBFe3E9af3971dD833D26bA9b5C936f0bE";
     public FUND_SOURCES = {
@@ -44,7 +38,6 @@
 
     // All Native Tokens
     public DAI: Address = "0x6b175474e89094c44da98b954eedeac495271d0f";
->>>>>>> a97742b5
     public GUSD: Address = "0x056Fd409E1d7A124BD7017459dFEa2F387b6d5Cd";
     public PAX: Address = "0x8E870D67F660D95d5be530380D0eC0bd388289E1";
     public TUSD: Address = "0x0000000000085d4780B73119b644AE5ecd22b376";
@@ -61,24 +54,17 @@
         this.SUSD,
     ];
 
-<<<<<<< HEAD
-    // AAVE aToken
-=======
     // AAVE
     public aavePlatform: Address = "0x24a42fD28C976A61Df5D00D0599C34c4f90748c8";
->>>>>>> a97742b5
     public aDAI: Address = "0xfC1E690f61EFd961294b3e1Ce3313fBD8aa4f85d";
     public aUSDC: Address = "0x9bA00D6856a4eDF4665BcA2C2309936572473B7E";
     public aSUSD: Address = "0x625aE63000f46200499120B906716420bd059240";
     public aTUSD: Address = "0x4DA9b813057D04BAef4e5800E36083717b4a0341";
     public aUSDT: Address = "0x71fc860F7D3A592A4a98740e39dB31d25db65ae8";
     public allATokens: Address[] = [this.aDAI, this.aUSDC, this.aSUSD, this.aTUSD, this.aUSDT];
-<<<<<<< HEAD
-=======
 
     // Compound cTokens
     public cDAI: Address = "0x5d3a536e4d6dbd6114cc1ead35777bab948e3643";
     public cUSDC: Address = "0x39aa39c021dfbae8fac545936693ac917d5e7563";
     public allCTokens: Address[] = [this.cDAI, this.cUSDC];
->>>>>>> a97742b5
 }