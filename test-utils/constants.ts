/* eslint-disable max-classes-per-file */
/* eslint-disable lines-between-class-members */

import { Address } from "../types/common";
import { BN } from "./tools";
import utils from "web3-utils";

/**
 * @notice This file contains constants relevant across the mStable test suite
 * Wherever possible, it should conform to fixed on chain vars
 */

export const ratioScale = new BN(10).pow(new BN(8));
export const fullScale: BN = new BN(10).pow(new BN(18));

export const DEAD_ADDRESS = "0x0000000000000000000000000000000000000001";
export const ZERO_ADDRESS = "0x0000000000000000000000000000000000000000";

export const MAX_UINT256 = new BN(2).pow(new BN(256)).sub(new BN(1));

export const ZERO = new BN(0);
export const ONE_MIN = new BN(60);
export const TEN_MINS = new BN(60 * 10);
export const ONE_DAY = new BN(60 * 60 * 24);
export const FIVE_DAYS = new BN(60 * 60 * 24 * 5);
export const TEN_DAYS = new BN(60 * 60 * 24 * 10);
export const ONE_WEEK = new BN(60 * 60 * 24 * 7);
export const ONE_YEAR = new BN(60 * 60 * 24 * 7 * 52);

export const KEY_SAVINGS_MANAGER = utils.keccak256("SavingsManager");
export const KEY_PROXY_ADMIN = utils.keccak256("ProxyAdmin");

export class MainnetAccounts {
    // Exchange Accounts
    private okex: Address = "0x6cC5F688a315f3dC28A7781717a9A798a59fDA7b";
    private binance: Address = "0x3f5CE5FBFe3E9af3971dD833D26bA9b5C936f0bE";
    public FUND_SOURCES = {
        dai: this.okex,
        usdc: this.binance,
        tusd: "0x3dfd23a6c5e8bbcfc9581d2e864a68feb6a076d3",
        usdt: this.binance,
    };
    public USDT_OWNER: Address = "0xc6cde7c39eb2f0f0095f41570af89efc2c1ea828";

    // All Native Tokens
    public DAI: Address = "0x6b175474e89094c44da98b954eedeac495271d0f";
    public TUSD: Address = "0x0000000000085d4780B73119b644AE5ecd22b376";
    public USDC: Address = "0xA0b86991c6218b36c1d19D4a2e9Eb0cE3606eB48";
    public USDT: Address = "0xdAC17F958D2ee523a2206206994597C13D831ec7";
    public allNativeTokens: Address[] = [this.DAI, this.TUSD, this.USDC, this.USDT];

    // AAVE
    public aavePlatform: Address = "0x24a42fD28C976A61Df5D00D0599C34c4f90748c8";
    public aTUSD: Address = "0x4DA9b813057D04BAef4e5800E36083717b4a0341";
    public aUSDT: Address = "0x71fc860F7D3A592A4a98740e39dB31d25db65ae8";
    public allATokens: Address[] = [this.aTUSD, this.aUSDT];

    // Compound cTokens
    public cDAI: Address = "0x5d3a536e4d6dbd6114cc1ead35777bab948e3643";
    public cUSDC: Address = "0x39aa39c021dfbae8fac545936693ac917d5e7563";
    public allCTokens: Address[] = [this.cDAI, this.cUSDC];
}

export class RopstenAccounts {
    // All Native Tokens
    public DAI: Address = "0xb5e5d0f8c0cba267cd3d7035d6adc8eba7df7cdd";
    public USDC: Address = "0x8a9447df1fb47209d36204e6d56767a33bf20f9f";
<<<<<<< HEAD
    public TUSD: Address = "0xa51EE1845C13Cb03FcA998304b00EcC407fc1F92";
=======

    public TUSD: Address = "0xb36938c51c4f67e5e1112eb11916ed70a772bd75";

>>>>>>> 909e35b0
    public USDT: Address = "0xB404c51BBC10dcBE948077F18a4B8E553D160084";
    public allNativeTokens: Address[] = [this.DAI, this.TUSD, this.USDC, this.USDT];

    // AAVE
    public aavePlatform: Address = "0x1c8756FD2B28e9426CDBDcC7E3c4d64fa9A54728";
<<<<<<< HEAD
    public aTUSD: Address = "0x82F01c5694f36690a985F01dC0aD46e1B20E7a1a";
=======

    public aTUSD: Address = "0x3de3f55afdb0cf2753fae759f36d892126a06c81";

>>>>>>> 909e35b0
    public aUSDT: Address = "0x790744bC4257B4a0519a3C5649Ac1d16DDaFAE0D";
    public allATokens: Address[] = [this.aTUSD, this.aUSDT];

    // Compound cTokens
    public cDAI: Address = "0x6ce27497a64fffb5517aa4aee908b1e7eb63b9ff";
    public cUSDC: Address = "0x20572e4c090f15667cf7378e16fad2ea0e2f3eff";
    public allCTokens: Address[] = [this.cDAI, this.cUSDC];
}<|MERGE_RESOLUTION|>--- conflicted
+++ resolved
@@ -65,25 +65,15 @@
     // All Native Tokens
     public DAI: Address = "0xb5e5d0f8c0cba267cd3d7035d6adc8eba7df7cdd";
     public USDC: Address = "0x8a9447df1fb47209d36204e6d56767a33bf20f9f";
-<<<<<<< HEAD
-    public TUSD: Address = "0xa51EE1845C13Cb03FcA998304b00EcC407fc1F92";
-=======
 
     public TUSD: Address = "0xb36938c51c4f67e5e1112eb11916ed70a772bd75";
 
->>>>>>> 909e35b0
     public USDT: Address = "0xB404c51BBC10dcBE948077F18a4B8E553D160084";
     public allNativeTokens: Address[] = [this.DAI, this.TUSD, this.USDC, this.USDT];
 
     // AAVE
     public aavePlatform: Address = "0x1c8756FD2B28e9426CDBDcC7E3c4d64fa9A54728";
-<<<<<<< HEAD
-    public aTUSD: Address = "0x82F01c5694f36690a985F01dC0aD46e1B20E7a1a";
-=======
-
     public aTUSD: Address = "0x3de3f55afdb0cf2753fae759f36d892126a06c81";
-
->>>>>>> 909e35b0
     public aUSDT: Address = "0x790744bC4257B4a0519a3C5649Ac1d16DDaFAE0D";
     public allATokens: Address[] = [this.aTUSD, this.aUSDT];
 
