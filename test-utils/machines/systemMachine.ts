import { MassetMachine, MassetDetails } from "@utils/machines";
import { latest } from "openzeppelin-test-helpers/src/time";
import * as t from "types/generated";
import { Address } from "types/common";

import { BassetMachine } from "./bassetMachine";
import { StandardAccounts } from "./standardAccounts";

import { MASSET_FACTORY_BYTES, MainnetAccounts } from "@utils/constants";
import { createMultiple, percentToWeight, simpleToExactAmount } from "@utils/math";
import { aToH, BN } from "@utils/tools";

// Nexus
const c_Nexus: t.NexusContract = artifacts.require("Nexus");

// Savings
const c_SavingsContract: t.SavingsContractContract = artifacts.require("SavingsContract");
const c_SavingsManager: t.SavingsManagerContract = artifacts.require("SavingsManager");

/**
 * @dev The SystemMachine is responsible for creating mock versions of our contracts
 * Since we will need to generate usable, customisable contracts throughout our test
 * framework, this will act as a Machine to generate these various mocks
 */
export class SystemMachine {
    /** @dev Default accounts as per system Migrations */
    public sa: StandardAccounts;
    public massetMachine: MassetMachine;
    public isGanacheFork = false;

    public nexus: t.NexusInstance;
    public mUSD: MassetDetails;
    public savingsContract: t.SavingsContractInstance;
    public savingsManager: t.SavingsManagerInstance;

    constructor(accounts: Address[]) {
        this.sa = new StandardAccounts(accounts);
        this.massetMachine = new MassetMachine(this);
        if (process.env.NETWORK == "fork") {
            this.isGanacheFork = true;
<<<<<<< HEAD
        }
=======
            this.isRunningValidFork().then((valid: boolean) => {
                if (!valid) {
                    throw "Must run on a valid fork";
                }
            });
        }
        /***************************************
        Deploy Nexus at minimum, to allow MassetMachine access
        ****************************************/
        this.deployNexus().then((nexus: t.NexusInstance) => {
            this.nexus = nexus;
        });
>>>>>>> a97742b5
    }

    /**
     * @dev Initialises the system to replicate current migration scripts
     */
    public async initialiseMocks() {
        try {
<<<<<<< HEAD
            if (this.isGanacheFork) {
                var validFork = await this.isRunningValidFork();
                if (!validFork) throw "err";
            }
            /***************************************
            1. Nexus
=======
            /***************************************
            1. Nexus (Redeploy)
>>>>>>> a97742b5
            ****************************************/
            this.nexus = await this.deployNexus();

            /***************************************
            2. mUSD
            ****************************************/
            this.mUSD = await this.massetMachine.deployMasset();

            /***************************************
            3. Savings
            ****************************************/
            this.savingsContract = await c_SavingsContract.new(
                this.nexus.address,
<<<<<<< HEAD
                this.mUSD.mUSD.address,
=======
                this.mUSD.mAsset.address,
>>>>>>> a97742b5
                { from: this.sa.default },
            );
            this.savingsManager = await c_SavingsManager.new(
                this.nexus.address,
<<<<<<< HEAD
                this.mUSD.mUSD.address,
=======
                this.mUSD.mAsset.address,
>>>>>>> a97742b5
                this.savingsContract.address,
                { from: this.sa.default },
            );
            /***************************************
            4. Init
            ****************************************/
            this.nexus.initialize(
                [await this.savingsManager.Key_SavingsManager()],
                [this.savingsManager.address],
                [false],
                this.sa.governor,
                { from: this.sa.governor },
            );
            return Promise.resolve(true);
        } catch (e) {
            console.log(e);
            return Promise.reject(e);
        }
    }

    /**
     * @dev Deploy the Nexus
     */
    public async deployNexus(deployer: Address = this.sa.default): Promise<t.NexusInstance> {
        try {
            const nexus = await c_Nexus.new(this.sa.governor, { from: deployer });
            return nexus;
        } catch (e) {
            throw e;
        }
    }

    public async isRunningValidFork(): Promise<boolean> {
        try {
            const testContract = new MainnetAccounts().DAI;
            const code: string = await web3.eth.getCode(testContract);
            if (code === "0x") return false;
            return true;
        } catch (e) {
            return false;
        }
    }
}<|MERGE_RESOLUTION|>--- conflicted
+++ resolved
@@ -38,9 +38,6 @@
         this.massetMachine = new MassetMachine(this);
         if (process.env.NETWORK == "fork") {
             this.isGanacheFork = true;
-<<<<<<< HEAD
-        }
-=======
             this.isRunningValidFork().then((valid: boolean) => {
                 if (!valid) {
                     throw "Must run on a valid fork";
@@ -53,7 +50,6 @@
         this.deployNexus().then((nexus: t.NexusInstance) => {
             this.nexus = nexus;
         });
->>>>>>> a97742b5
     }
 
     /**
@@ -61,17 +57,8 @@
      */
     public async initialiseMocks() {
         try {
-<<<<<<< HEAD
-            if (this.isGanacheFork) {
-                var validFork = await this.isRunningValidFork();
-                if (!validFork) throw "err";
-            }
-            /***************************************
-            1. Nexus
-=======
             /***************************************
             1. Nexus (Redeploy)
->>>>>>> a97742b5
             ****************************************/
             this.nexus = await this.deployNexus();
 
@@ -85,20 +72,12 @@
             ****************************************/
             this.savingsContract = await c_SavingsContract.new(
                 this.nexus.address,
-<<<<<<< HEAD
-                this.mUSD.mUSD.address,
-=======
                 this.mUSD.mAsset.address,
->>>>>>> a97742b5
                 { from: this.sa.default },
             );
             this.savingsManager = await c_SavingsManager.new(
                 this.nexus.address,
-<<<<<<< HEAD
-                this.mUSD.mUSD.address,
-=======
                 this.mUSD.mAsset.address,
->>>>>>> a97742b5
                 this.savingsContract.address,
                 { from: this.sa.default },
             );
