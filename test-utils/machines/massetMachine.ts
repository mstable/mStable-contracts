--- conflicted
+++ resolved
@@ -9,7 +9,6 @@
 
 // ForgeValidator
 const c_ForgeValidator: t.ForgeValidatorContract = artifacts.require("ForgeValidator");
-<<<<<<< HEAD
 
 // Proxy
 const c_DelayedProxyAdmin: t.DelayedProxyAdminContract = artifacts.require("DelayedProxyAdmin");
@@ -17,15 +16,6 @@
     "@openzeppelin/upgrades/InitializableAdminUpgradeabilityProxy",
 );
 
-=======
-
-// Proxy
-const c_DelayedProxyAdmin: t.DelayedProxyAdminContract = artifacts.require("DelayedProxyAdmin");
-const c_InitializableProxy: t.InitializableAdminUpgradeabilityProxyContract = artifacts.require(
-    "@openzeppelin/upgrades/InitializableAdminUpgradeabilityProxy",
-);
-
->>>>>>> a97742b5
 // Integrations
 const c_AaveIntegration: t.AaveIntegrationContract = artifacts.require("AaveIntegration");
 const c_MockAave: t.MockAaveContract = artifacts.require("MockAave");
@@ -41,22 +31,14 @@
 // Masset
 const c_MUSD: t.MUSDContract = artifacts.require("MUSD");
 const c_ERC20Mock: t.ERC20MockContract = artifacts.require("ERC20Mock");
-<<<<<<< HEAD
-
-export interface MassetDetails {
-    mUSD?: t.MUSDInstance;
-=======
 const c_ERC20: t.ERC20Contract = artifacts.require("ERC20");
 
 export interface MassetDetails {
     mAsset?: t.MassetInstance;
->>>>>>> a97742b5
     basketManager?: t.BasketManagerInstance;
     bAssets?: Array<t.ERC20MockInstance>;
     aaveIntegration?: t.AaveIntegrationInstance;
     compoundIntegration?: t.CompoundIntegrationInstance;
-<<<<<<< HEAD
-=======
 }
 
 interface ATokenDetails {
@@ -79,7 +61,6 @@
     aavePlatformAddress: Address;
     aTokens: Array<ATokenDetails>;
     cTokens: Array<CTokenDetails>;
->>>>>>> a97742b5
 }
 
 export class MassetMachine {
@@ -94,16 +75,6 @@
         this.sa = this.system.sa;
     }
 
-<<<<<<< HEAD
-    public async deployMasset(): Promise<MassetDetails> {
-        let md: MassetDetails = {};
-
-        /***************************************
-        0. Mock platforms and bAssets
-        Dependencies: []
-        ****************************************/
-
-=======
     public async loadBassetsFork(): Promise<BassetIntegrationDetails> {
         // load all the REAL bAssets
         const bAsset_DAI = await c_ERC20Mock.at(this.ma.DAI);
@@ -148,7 +119,6 @@
     }
 
     public async loadBassetsLocal(): Promise<BassetIntegrationDetails> {
->>>>>>> a97742b5
         //  - Mock bAssets
         const mockBasset1: t.ERC20MockInstance = await c_ERC20Mock.new(
             "Mock1",
@@ -179,26 +149,10 @@
             100000000,
         );
 
-<<<<<<< HEAD
-        md.bAssets = [mockBasset1, mockBasset2, mockBasset3, mockBasset4];
-
-=======
->>>>>>> a97742b5
         //  - Mock Aave integration
         const d_MockAave: t.MockAaveInstance = await c_MockAave.new({ from: this.sa.default });
 
         //  - Mock aTokens
-<<<<<<< HEAD
-        const mockAToken1: t.MockATokenInstance = await c_MockAToken.new(
-            d_MockAave.address,
-            mockBasset1.address,
-        );
-        const mockAToken2: t.MockATokenInstance = await c_MockAToken.new(
-            d_MockAave.address,
-            mockBasset2.address,
-        );
-        const mockAToken3: t.MockATokenInstance = await c_MockAToken.new(
-=======
         const mockAToken1: t.IAaveATokenInstance = await c_MockAToken.new(
             d_MockAave.address,
             mockBasset1.address,
@@ -208,7 +162,6 @@
             mockBasset2.address,
         );
         const mockAToken3: t.IAaveATokenInstance = await c_MockAToken.new(
->>>>>>> a97742b5
             d_MockAave.address,
             mockBasset3.address,
         );
@@ -220,8 +173,6 @@
 
         // Mock C Token
         const mockCToken4: t.MockCTokenInstance = await c_MockCToken.new(mockBasset4.address);
-<<<<<<< HEAD
-=======
         return {
             bAssets: [mockBasset1, mockBasset2, mockBasset3, mockBasset4],
             platforms: [Platform.aave, Platform.aave, Platform.aave, Platform.compound],
@@ -262,7 +213,6 @@
         ****************************************/
         const bassetDetails = await this.loadBassets();
         md.bAssets = bassetDetails.bAssets;
->>>>>>> a97742b5
 
         /***************************************
         2. mUSD
@@ -300,11 +250,7 @@
         const d_AaveIntegration: t.AaveIntegrationInstance = await c_AaveIntegration.new(
             this.system.nexus.address,
             [d_BasketManagerProxy.address],
-<<<<<<< HEAD
-            d_MockAave.address,
-=======
             bassetDetails.aavePlatformAddress,
->>>>>>> a97742b5
             [],
             [],
             { from: this.sa.default },
@@ -327,11 +273,7 @@
 
         md.basketManager = await c_BasketManager.at(d_BasketManagerProxy.address);
         md.aaveIntegration = await c_AaveIntegration.at(d_AaveIntegration.address);
-<<<<<<< HEAD
-        md.compoundIntegration = await c_CompoundIntegration.at(c_CompoundIntegration.address);
-=======
         md.compoundIntegration = await c_CompoundIntegration.at(d_CompoundIntegration.address);
->>>>>>> a97742b5
 
         // 2.4. Deploy mUSD (w/ BasketManager addr)
         // 2.4.1. Deploy ForgeValidator
@@ -346,38 +288,13 @@
             d_BasketManagerProxy.address,
             { from: this.sa.default },
         );
-<<<<<<< HEAD
-        md.mUSD = d_MUSD;
-=======
         md.mAsset = d_MUSD;
->>>>>>> a97742b5
 
         // 2.5. Init BasketManager
         const initializationData_BasketManager: string = d_BasketManager.contract.methods
             .initialize(
                 this.system.nexus.address,
                 d_MUSD.address,
-<<<<<<< HEAD
-                [
-                    mockBasset1.address,
-                    mockBasset2.address,
-                    mockBasset3.address,
-                    mockBasset4.address,
-                ],
-                [
-                    d_AaveIntegrationProxy.address,
-                    d_AaveIntegrationProxy.address,
-                    d_AaveIntegrationProxy.address,
-                    d_CompoundIntegrationProxy.address,
-                ],
-                [
-                    percentToWeight(100).toString(),
-                    percentToWeight(100).toString(),
-                    percentToWeight(100).toString(),
-                    percentToWeight(100).toString(),
-                ],
-                [false, false, false, false],
-=======
                 bassetDetails.bAssets.map((b) => b.address),
                 bassetDetails.platforms.map((p) =>
                     p == Platform.aave
@@ -386,7 +303,6 @@
                 ),
                 bassetDetails.bAssets.map(() => percentToWeight(100).toString()),
                 bassetDetails.bAssets.map(() => false),
->>>>>>> a97742b5
             )
             .encodeABI();
         await d_BasketManagerProxy.initialize(
@@ -400,15 +316,9 @@
             .initialize(
                 this.system.nexus.address,
                 [d_MUSD.address, d_BasketManagerProxy.address],
-<<<<<<< HEAD
-                d_MockAave.address,
-                [mockBasset1.address, mockBasset2.address, mockBasset3.address],
-                [mockAToken1.address, mockAToken2.address, mockAToken3.address],
-=======
                 bassetDetails.aavePlatformAddress,
                 bassetDetails.aTokens.map((a) => a.bAsset),
                 bassetDetails.aTokens.map((a) => a.aToken),
->>>>>>> a97742b5
             )
             .encodeABI();
         await d_AaveIntegrationProxy.initialize(
@@ -423,13 +333,8 @@
                 this.system.nexus.address,
                 [d_MUSD.address, d_BasketManagerProxy.address],
                 ZERO_ADDRESS, // We don't need Compound sys addr
-<<<<<<< HEAD
-                [mockBasset4.address],
-                [mockCToken4.address],
-=======
                 bassetDetails.cTokens.map((c) => c.bAsset),
                 bassetDetails.cTokens.map((c) => c.cToken),
->>>>>>> a97742b5
             )
             .encodeABI();
         await d_CompoundIntegrationProxy.initialize(
@@ -440,44 +345,6 @@
         return md;
     }
 
-<<<<<<< HEAD
-    public async mintAllTokens() {
-        // When Ganache not running mainnet forked version, dont mint
-        if (!(await this.system.isRunningValidFork())) {
-            console.warn(
-                "*** Ganache not running on MAINNET fork. Hence, avoid minting tokens ***",
-            );
-            return;
-        }
-
-        // mainnet addresses
-        await this.mintERC20(this.ma.DAI);
-        await this.mintERC20(this.ma.GUSD);
-        await this.mintERC20(this.ma.PAX);
-        // SUSD
-        // Getting error when calling `transfer()` "Transfer requires settle"
-        //await this.mintERC20(this.ma.SUSD);
-        await this.mintERC20(this.ma.TUSD);
-        await this.mintERC20(this.ma.USDC);
-        await this.mintERC20(this.ma.USDT);
-    }
-
-    public async mintERC20(erc20: string) {
-        const instance: t.ERC20MockInstance = await c_ERC20Mock.at(erc20);
-        const decimals = await instance.decimals();
-        const symbol = await instance.symbol();
-        console.log("Symbol: " + symbol + " decimals: " + decimals);
-        const ONE_TOKEN = new BN(10).pow(decimals);
-        const HUNDRED_TOKEN = ONE_TOKEN.mul(new BN(100));
-        let i;
-        for (i = 0; i < this.sa.all.length; i++) {
-            await instance.transfer(this.sa.all[i], HUNDRED_TOKEN, {
-                from: this.ma.FUND_SOURCE,
-            });
-            const bal: BN = await instance.balanceOf(this.sa.all[i]);
-            console.log(bal.toString(10));
-        }
-=======
     public async mintERC20(
         erc20: t.ERC20MockInstance,
         source: Address,
@@ -487,7 +354,6 @@
         return erc20.transfer(recipient, simpleToExactAmount(1000, decimals), {
             from: source,
         });
->>>>>>> a97742b5
     }
 
     // /**
