/* eslint-disable @typescript-eslint/camelcase */
import * as t from "types/generated";
import { Address } from "types/common";
import {
    BassetIntegrationDetails,
    Platform,
    ATokenDetails,
    CTokenDetails,
    BasketComposition,
    BassetDetails,
} from "../../types/machines";
import { SystemMachine, StandardAccounts } from ".";
import { createMultiple, simpleToExactAmount, percentToWeight } from "@utils/math";
import { BN, aToH } from "@utils/tools";
import { fullScale, MainnetAccounts, ratioScale } from "@utils/constants";
import { Basset, BassetStatus } from "@utils/mstable-objects";
import { ZERO_ADDRESS } from "@utils/constants";

// ForgeValidator
const c_ForgeValidator: t.ForgeValidatorContract = artifacts.require("ForgeValidator");

// Proxy
const c_DelayedProxyAdmin: t.DelayedProxyAdminContract = artifacts.require("DelayedProxyAdmin");
const c_InitializableProxy: t.InitializableAdminUpgradeabilityProxyContract = artifacts.require(
    "@openzeppelin/upgrades/InitializableAdminUpgradeabilityProxy",
);

// Integrations
const c_AaveIntegration: t.AaveIntegrationContract = artifacts.require("AaveIntegration");
const c_MockAave: t.MockAaveContract = artifacts.require("MockAave");
const c_MockAToken: t.MockATokenContract = artifacts.require("MockAToken");
const c_CompoundIntegration: t.CompoundIntegrationContract = artifacts.require(
    "CompoundIntegration",
);
const c_MockCToken: t.MockCTokenContract = artifacts.require("MockCToken");

// Basket
const c_BasketManager: t.BasketManagerContract = artifacts.require("BasketManager");

// Masset
const c_MUSD: t.MUSDContract = artifacts.require("MUSD");
const c_MockERC20WithFee: t.MockERC20WithFeeContract = artifacts.require("MockERC20WithFee");
const c_MockERC20: t.MockERC20Contract = artifacts.require("MockERC20");
const c_MockUSDT: t.MockUSDTContract = artifacts.require("MockUSDT");
const c_ERC20: t.ERC20Contract = artifacts.require("ERC20");

export interface MassetDetails {
    mAsset?: t.MassetInstance;
    forgeValidator?: t.ForgeValidatorInstance;
    basketManager?: t.BasketManagerInstance;
    bAssets?: Array<t.MockERC20Instance>;
    proxyAdmin?: t.DelayedProxyAdminInstance;
    aaveIntegration?: t.AaveIntegrationInstance;
    compoundIntegration?: t.CompoundIntegrationInstance;
}

export class MassetMachine {
    public system: SystemMachine;
    public sa: StandardAccounts;

    public ma: MainnetAccounts;

    constructor(systemMachine: SystemMachine) {
        this.system = systemMachine;
        this.ma = new MainnetAccounts();
        this.sa = this.system.sa;
    }

    /**
     * @dev Deploys an mAsset with default parameters, modelled on original mUSD
     * @return Interface will all deployed information
     **/
<<<<<<< HEAD
    public async deployMasset(): Promise<MassetDetails> {
=======
    public async deployMasset(enableUSDTFee: boolean = false): Promise<MassetDetails> {
>>>>>>> a20be1b4
        let md: MassetDetails = {};

        /***************************************
        0. Mock platforms and bAssets
        Dependencies: []
        ****************************************/
        const bassetDetails = await this.loadBassets(enableUSDTFee);
        md.bAssets = bassetDetails.bAssets;

        /***************************************
        2. mUSD
            Dependencies: [
                BasketManager [
                    ProxyAdmin,
                    PlatformIntegrations [ 
                        MockPlatforms
                    ]
                ]
            ]
        ****************************************/

        // 2.0. Deploy ProxyAdmin
        const d_DelayedProxyAdmin: t.DelayedProxyAdminInstance = await c_DelayedProxyAdmin.new(
            this.system.nexus.address,
            {
                from: this.sa.default,
            },
        );
        md.proxyAdmin = d_DelayedProxyAdmin;

        // 2.1. Deploy no Init BasketManager
        //  - Deploy Implementation
        const d_BasketManager: t.BasketManagerInstance = await c_BasketManager.new();
        //  - Deploy Initializable Proxy
        const d_BasketManagerProxy: t.InitializableAdminUpgradeabilityProxyInstance = await c_InitializableProxy.new();

        // 2.2. Deploy no Init AaveIntegration
        //  - Deploy Implementation with dummy params (this storage doesn't get used)
        const d_AaveIntegration: t.AaveIntegrationInstance = await c_AaveIntegration.new();
        //  - Deploy Initializable Proxy
        const d_AaveIntegrationProxy: t.InitializableAdminUpgradeabilityProxyInstance = await c_InitializableProxy.new();

        // 2.3. Deploy no Init CompoundIntegration
        //  - Deploy Implementation
        // We do not need platform address for compound
        const d_CompoundIntegration: t.CompoundIntegrationInstance = await c_CompoundIntegration.new();
        //  - Deploy Initializable Proxy
        const d_CompoundIntegrationProxy: t.InitializableAdminUpgradeabilityProxyInstance = await c_InitializableProxy.new();

        md.basketManager = await c_BasketManager.at(d_BasketManagerProxy.address);
        md.aaveIntegration = await c_AaveIntegration.at(d_AaveIntegration.address);
        md.compoundIntegration = await c_CompoundIntegration.at(d_CompoundIntegration.address);

        // 2.4. Deploy mUSD (w/ BasketManager addr)
        // 2.4.1. Deploy ForgeValidator
        const d_ForgeValidator: t.ForgeValidatorInstance = await c_ForgeValidator.new({
            from: this.sa.default,
        });
        md.forgeValidator = d_ForgeValidator;
        // 2.4.2. Deploy mUSD
        const d_MUSD: t.MUSDInstance = await c_MUSD.new(
            this.system.nexus.address,
            this.sa.feeRecipient,
            d_ForgeValidator.address,
            d_BasketManagerProxy.address,
            { from: this.sa.default },
        );
        md.mAsset = d_MUSD;

        // 2.5. Init BasketManager
        const weight = 100 / bassetDetails.bAssets.length;
        const initializationData_BasketManager: string = d_BasketManager.contract.methods
            .initialize(
                this.system.nexus.address,
                d_MUSD.address,
                simpleToExactAmount(1, 24).toString(),
                bassetDetails.bAssets.map((b) => b.address),
                bassetDetails.platforms.map((p) =>
                    p == Platform.aave
                        ? d_AaveIntegrationProxy.address
                        : d_CompoundIntegrationProxy.address,
                ),
                bassetDetails.bAssets.map(() => percentToWeight(weight).toString()),
                bassetDetails.fees,
            )
            .encodeABI();
        await d_BasketManagerProxy.initialize(
            d_BasketManager.address,
            d_DelayedProxyAdmin.address,
            initializationData_BasketManager,
        );

        // 2.6. Init AaveIntegration
        const initializationData_AaveIntegration: string = d_AaveIntegration.contract.methods
            .initialize(
                this.system.nexus.address,
                [d_MUSD.address, d_BasketManagerProxy.address],
                bassetDetails.aavePlatformAddress,
                bassetDetails.aTokens.map((a) => a.bAsset),
                bassetDetails.aTokens.map((a) => a.aToken),
            )
            .encodeABI();
        await d_AaveIntegrationProxy.initialize(
            d_AaveIntegration.address,
            d_DelayedProxyAdmin.address,
            initializationData_AaveIntegration,
        );

        // 2.7. Init CompoundIntegration
        const initializationData_CompoundIntegration: string = d_CompoundIntegration.contract.methods
            .initialize(
                this.system.nexus.address,
                [d_MUSD.address, d_BasketManagerProxy.address],
                ZERO_ADDRESS, // We don't need Compound sys addr
                bassetDetails.cTokens.map((c) => c.bAsset),
                bassetDetails.cTokens.map((c) => c.cToken),
            )
            .encodeABI();
        await d_CompoundIntegrationProxy.initialize(
            d_CompoundIntegration.address,
            d_DelayedProxyAdmin.address,
            initializationData_CompoundIntegration,
        );

        return md;
    }

    public async loadBassets(enableUSDTFee = false): Promise<BassetIntegrationDetails> {
        return this.system.isGanacheFork
            ? this.loadBassetsFork(enableUSDTFee)
            : this.loadBassetsLocal(enableUSDTFee);
    }

    public async loadBassetsFork(enableUSDTFee = false): Promise<BassetIntegrationDetails> {
        // load all the REAL bAssets
        const bAsset_DAI = await c_MockERC20.at(this.ma.DAI);
        await this.mintERC20(bAsset_DAI, this.ma.FUND_SOURCES.dai);

        const bAsset_USDC = await c_MockERC20.at(this.ma.USDC);
        await this.mintERC20(bAsset_USDC, this.ma.FUND_SOURCES.usdc);

        const bAsset_TUSD = await c_MockERC20.at(this.ma.TUSD);
        await this.mintERC20(bAsset_TUSD, this.ma.FUND_SOURCES.tusd);

        const bAsset_USDT = await c_MockERC20.at(this.ma.USDT);
        await this.mintERC20(bAsset_USDT, this.ma.FUND_SOURCES.usdt);

        const mockUSDT = await c_MockUSDT.at(bAsset_USDT.address);
        if (enableUSDTFee) {
            // Set fee rate to 0.1% and max fee to 30 USDT
            await mockUSDT.setParams("10", "30", {
                from: this.ma.USDT_OWNER,
            });
        } else {
            // Set fee rate to 0.1% and max fee to 30 USDT
            await mockUSDT.setParams("0", "30", {
                from: this.ma.USDT_OWNER,
            });
        }
        // credit sa.default with ample balances
        const bAssets = [bAsset_DAI, bAsset_USDC, bAsset_TUSD, bAsset_USDT];
        // return all the addresses
        return {
            bAssets,
            fees: [false, false, false, enableUSDTFee],
            platforms: [Platform.compound, Platform.compound, Platform.aave, Platform.aave],
            aavePlatformAddress: this.ma.aavePlatform,
            aTokens: [
                {
                    bAsset: bAsset_TUSD.address,
                    aToken: this.ma.aTUSD,
                },
                {
                    bAsset: bAsset_USDT.address,
                    aToken: this.ma.aUSDT,
                },
            ],
            cTokens: [
                {
                    bAsset: bAsset_DAI.address,
                    cToken: this.ma.cDAI,
                },
                {
                    bAsset: bAsset_USDC.address,
                    cToken: this.ma.cUSDC,
                },
            ],
        };
    }

    public async loadBassetsLocal(enableUSDTFee = false): Promise<BassetIntegrationDetails> {
        //  - Mock bAssets
        const mockBasset1: t.MockERC20Instance = await c_MockERC20.new(
            "Mock1",
            "MK1",
            12,
            this.sa.default,
            100000000,
        );
        const mockBasset2: t.MockERC20Instance = enableUSDTFee
            ? await c_MockERC20WithFee.new("Mock5", "MK5", 6, this.sa.default, 100000000)
            : await c_MockERC20.new("Mock5", "MK5", 6, this.sa.default, 100000000);

        const mockBasset3: t.MockERC20Instance = await c_MockERC20.new(
            "Mock3",
            "MK3",
            18,
            this.sa.default,
            100000000,
        );
        // Mock up USDT for Aave
        const mockBasset4: t.MockERC20Instance = enableUSDTFee
            ? await c_MockERC20WithFee.new("Mock4", "MK4", 18, this.sa.default, 100000000)
            : await c_MockERC20.new("Mock4", "MK4", 18, this.sa.default, 100000000);

        // Mock C Token
        const mockCToken1: t.MockCTokenInstance = await c_MockCToken.new(mockBasset1.address);
        const mockCToken2: t.MockCTokenInstance = await c_MockCToken.new(mockBasset2.address);

        //  - Mock Aave integration
        const d_MockAave: t.MockAaveInstance = await c_MockAave.new({ from: this.sa.default });

        //  - Mock aTokens
        const mockAToken3: t.IAaveATokenInstance = await c_MockAToken.new(
            d_MockAave.address,
            mockBasset3.address,
        );
        const mockAToken4: t.IAaveATokenInstance = await c_MockAToken.new(
            d_MockAave.address,
            mockBasset4.address,
        );

        //  - Add to the Platform
        await d_MockAave.addAToken(mockAToken3.address, mockBasset3.address);
        await d_MockAave.addAToken(mockAToken4.address, mockBasset4.address);

        return {
            // DAI, USDC, TUSDT(aave), USDT(compound)
            bAssets: [mockBasset1, mockBasset2, mockBasset3, mockBasset4],
            fees: [false, false, false, enableUSDTFee],
            platforms: [Platform.compound, Platform.compound, Platform.aave, Platform.aave],
            aavePlatformAddress: d_MockAave.address,
            aTokens: [
                {
                    bAsset: mockBasset3.address,
                    aToken: mockAToken3.address,
                },
                {
                    bAsset: mockBasset4.address,
                    aToken: mockAToken4.address,
                },
            ],
            cTokens: [
                {
                    bAsset: mockBasset1.address,
                    cToken: mockCToken1.address,
                },
                {
                    bAsset: mockBasset2.address,
                    cToken: mockCToken2.address,
                },
            ],
        };
    }

    public async mintERC20(
        erc20: t.MockERC20Instance,
        source: Address,
        recipient: string = this.sa.default,
    ): Promise<Truffle.TransactionResponse> {
        const decimals = await erc20.decimals();
        return erc20.transfer(recipient, simpleToExactAmount(1000, decimals), {
            from: source,
        });
    }

    /**
     * @dev Deploy a Masset via the Manager then:
     *      1. Mint with optimal weightings
     */
    public async deployMassetAndSeedBasket(
        enableUSDTFee: boolean = false,
        initialSupply: number = 100,
        bAssetCount: number = 4,
        sender: Address = this.system.sa.governor,
    ): Promise<MassetDetails> {
        let massetDetails = await this.deployMasset(enableUSDTFee);

        // Mint initialSupply with shared weightings
        let basketDetails = await this.getBassetsInMasset(massetDetails);

        // Calc optimal weightings
        let totalWeighting = basketDetails.reduce((p, c) => {
            return p.add(c.targetWeight);
        }, new BN(0));
        let totalMintAmount = simpleToExactAmount(initialSupply, 18);
        let mintAmounts = await Promise.all(
            basketDetails.map(async (b) => {
                // e.g. 5e35 / 2e18 = 2.5e17
                const relativeWeighting = b.targetWeight.mul(fullScale).div(totalWeighting);
                // e.g. 1e20 * 25e16 / 1e18 = 25e18
                const mintAmount = totalMintAmount.mul(relativeWeighting).div(fullScale);
                // const bAssetDecimals: BN = await b.decimals();
                // const decimalDelta = new BN(18).sub(bAssetDecimals);
                return mintAmount.mul(ratioScale).div(b.ratio);
            }),
        );

        // Approve bAssets
        await Promise.all(
            massetDetails.bAssets.map((b, i) =>
                b.approve(massetDetails.mAsset.address, mintAmounts[i], {
                    from: this.system.sa.default,
                }),
            ),
        );

        const bitmap = await massetDetails.basketManager.getBitmapFor(
            basketDetails.map((b) => b.addr),
        );
        await massetDetails.mAsset.mintMulti(
            bitmap.toNumber(),
            mintAmounts,
            this.system.sa.default,
            { from: this.system.sa.default },
        );

        return massetDetails;
    }

    public async getBassetsInMasset(massetDetails: MassetDetails): Promise<Basset[]> {
        const response = await massetDetails.basketManager.getBassets();
        const bArrays: Array<Basset> = response[0].map((b) => {
            return {
                addr: b.addr,
                status: b.status,
                isTransferFeeCharged: b.isTransferFeeCharged,
                ratio: new BN(b.ratio),
                targetWeight: new BN(b.targetWeight),
                vaultBalance: new BN(b.vaultBalance),
            };
        });
        return bArrays;
    }

    public async getBasketComposition(massetDetails: MassetDetails): Promise<BasketComposition> {
        // raw bAsset data
        let bAssets = await this.getBassetsInMasset(massetDetails);
        let basket = await massetDetails.basketManager.getBasket();
        let grace = await massetDetails.basketManager.grace();
        // total supply of mAsset
        let totalSupply = await massetDetails.mAsset.totalSupply();
        // get weights (relative to totalSupply)
        // apply ratios, then find proportion of totalSupply all in BN
        let targetWeightInUnits = bAssets.map((b) =>
            totalSupply.mul(b.targetWeight).div(fullScale),
        );
        // get overweight
        let currentVaultUnits = bAssets.map((b) => b.vaultBalance.mul(b.ratio).div(ratioScale));
        let overweightBassets = bAssets.map((b, i) =>
            currentVaultUnits[i].gte(targetWeightInUnits[i].add(grace)),
        );
        // get underweight
        let underweightBassets = bAssets.map((b, i) =>
            currentVaultUnits[i].gte(targetWeightInUnits[i].add(grace)),
        );
        // get total amount
        let sumOfBassets = currentVaultUnits.reduce((p, c, i) => p.add(c), new BN(0));
        return {
            bAssets: bAssets.map((b, i) => {
                return {
<<<<<<< HEAD
=======
                    ...b,
>>>>>>> a20be1b4
                    address: b.addr,
                    mAssetUnits: currentVaultUnits[i],
                    overweight: overweightBassets[i],
                    underweight: underweightBassets[i],
                };
            }),
            totalSupply,
            grace,
            sumOfBassets,
            failed: basket.failed,
            colRatio: basket.collateralisationRatio,
        };
    }

    public async approveMasset(
        bAsset: t.MockERC20Instance,
        mAsset: t.MassetInstance,
        fullMassetUnits: number | BN,
        sender: string = this.sa.default,
    ): Promise<BN> {
        const bAssetDecimals: BN = await bAsset.decimals();
        // let decimalDifference: BN = bAssetDecimals.sub(new BN(18));
        const approvalAmount: BN = simpleToExactAmount(fullMassetUnits, bAssetDecimals.toNumber());
        await bAsset.approve(mAsset.address, approvalAmount, { from: sender });
        return approvalAmount;
    }

    public async approveMassetMulti(
        bAssets: Array<t.MockERC20Instance>,
        mAsset: t.MassetInstance,
        fullMassetUnits: number,
        sender: string,
    ): Promise<Array<BN>> {
        let result = Promise.all(
            bAssets.map((b) => this.approveMasset(b, mAsset, fullMassetUnits, sender)),
        );
        return result;
    }
}<|MERGE_RESOLUTION|>--- conflicted
+++ resolved
@@ -70,11 +70,7 @@
      * @dev Deploys an mAsset with default parameters, modelled on original mUSD
      * @return Interface will all deployed information
      **/
-<<<<<<< HEAD
-    public async deployMasset(): Promise<MassetDetails> {
-=======
     public async deployMasset(enableUSDTFee: boolean = false): Promise<MassetDetails> {
->>>>>>> a20be1b4
         let md: MassetDetails = {};
 
         /***************************************
@@ -446,10 +442,7 @@
         return {
             bAssets: bAssets.map((b, i) => {
                 return {
-<<<<<<< HEAD
-=======
                     ...b,
->>>>>>> a20be1b4
                     address: b.addr,
                     mAssetUnits: currentVaultUnits[i],
                     overweight: overweightBassets[i],
