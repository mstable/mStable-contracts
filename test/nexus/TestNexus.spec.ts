--- conflicted
+++ resolved
@@ -10,16 +10,12 @@
     NexusInstance,
 } from "types/generated";
 
+import envSetup from "@utils/env_setup";
 import shouldBehaveLikeClaimable from "../governance/ClaimableGovernor.behaviour";
 import shouldBehaveLikeDelayedClaimable from "../governance/DelayedClaimableGovernor.behaviour";
-import envSetup from "@utils/env_setup";
+
 const { expect, assert } = envSetup.configure();
 
-<<<<<<< HEAD
-=======
-const { expect, assert } = envSetup.configure();
-
->>>>>>> a97742b5
 const Nexus = artifacts.require("Nexus");
 
 contract("Nexus", async (accounts) => {
