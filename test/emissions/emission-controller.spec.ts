--- conflicted
+++ resolved
@@ -293,22 +293,12 @@
         })
     })
     describe("calling view functions", () => {
-<<<<<<< HEAD
-        // TODO - `getVotes`
-        // TODO - `getDialVoteHistory`
-
-=======
->>>>>>> 668862db
         describe("fetch weekly emissions", () => {
             let startingEpoch
             let expectTopLineEmissions
             before(async () => {
                 await deployEmissionsController()
-<<<<<<< HEAD
-                ;[startingEpoch] = await emissionsController.epochs()
-=======
                     ;[startingEpoch] = await emissionsController.epochs()
->>>>>>> 668862db
                 expectTopLineEmissions = expectTopLineEmissionForEpoch(emissionsController, startingEpoch)
             })
             it("fails fetching an smaller epoch than deployed time", async () => {
@@ -329,19 +319,10 @@
                 expectTopLineEmissions(100) // ~= 123,842,023,609,600,000
             })
             it("fetches week 311 - six years, pre-last epoch", async () => {
-<<<<<<< HEAD
-                // ~= 1,052,774,388,460,220
-                expectTopLineEmissions(311)
-            })
-            it("fetches week 312 - six years, last epoch", async () => {
-                // = 0
-                expectTopLineEmissions(312)
-=======
                 expectTopLineEmissions(311) // ~= 1,052,774,388,460,220
             })
             it("fetches week 312 - six years, last epoch", async () => {
                 expectTopLineEmissions(312) // = 0
->>>>>>> 668862db
             })
             it("fails fetching week 313 - six years + one week", async () => {
                 const tx = emissionsController.topLineEmission(startingEpoch + 313)
@@ -351,8 +332,6 @@
                 const tx = emissionsController.topLineEmission(startingEpoch + 5200)
                 await expect(tx).to.revertedWith("Wrong epoch number")
             })
-<<<<<<< HEAD
-=======
         })
         describe("gets a dials weighted votes  ", () => {
             let startingEpoch
@@ -371,7 +350,6 @@
                 })
 
             })
->>>>>>> 668862db
         })
     })
     describe("using admin functions", () => {
@@ -1447,7 +1425,6 @@
             })
         })
     })
-<<<<<<< HEAD
     describe("Poke sources", () => {
         let voter1: Account
         let currentTime: BN
@@ -1565,10 +1542,6 @@
             })
         })
     })
-=======
-    // TODO - poke sources
-    describe("Poke sources", () => {})
->>>>>>> 668862db
     // TODO - setVoterDialWeights
     //          - read and update cached voting power
     describe("setting preferences", () => {
