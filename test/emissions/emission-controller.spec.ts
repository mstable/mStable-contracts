/* eslint-disable no-restricted-syntax */
/* eslint-disable @typescript-eslint/no-loop-func */
/* eslint-disable no-await-in-loop */
/* eslint-disable no-plusplus */
import { Wallet } from "@ethersproject/wallet"
import { DEAD_ADDRESS, ONE_WEEK, ZERO_ADDRESS } from "@utils/constants"
import { StandardAccounts } from "@utils/machines"
import { expect } from "chai"
import { ethers } from "hardhat"
import { deployContract, increaseTime, simpleToExactAmount } from "index"
import {
    AssetProxy__factory,
    EmissionsController,
    EmissionsController__factory,
    MockERC20,
    MockERC20__factory,
    MockNexus,
    MockNexus__factory,
    MockRewardsDistributionRecipient,
    MockRewardsDistributionRecipient__factory,
    MockStakingContract,
    MockStakingContract__factory,
} from "types/generated"

describe("EmissionsController", async () => {
    let sa: StandardAccounts
    let nexus: MockNexus
    let staking1: MockStakingContract
    let staking2: MockStakingContract
    let rewardToken: MockERC20
    let dials: MockRewardsDistributionRecipient[]
    let emissionsController: EmissionsController
    const totalRewardsSupply = simpleToExactAmount(100000000)
    const totalRewards = simpleToExactAmount(40000000)
    const weeklyRewards = totalRewards.div(312)

    const deployEmissionsController = async (): Promise<void> => {
        // staking contracts
        staking1 = await new MockStakingContract__factory(sa.default.signer).deploy()
        staking2 = await new MockStakingContract__factory(sa.default.signer).deploy()

        nexus = await new MockNexus__factory(sa.default.signer).deploy(sa.governor.address, DEAD_ADDRESS, DEAD_ADDRESS)
        rewardToken = await new MockERC20__factory(sa.default.signer).deploy("Reward", "RWD", 18, sa.default.address, totalRewardsSupply)

        // Deploy dials
        dials = []
        for (let i = 0; i < 3; i++) {
            const newDial = await new MockRewardsDistributionRecipient__factory(sa.default.signer).deploy(rewardToken.address, DEAD_ADDRESS)
            dials.push(newDial)
        }
        const dialAddresses = dials.map((dial) => dial.address)

        // Deploy logic contract
        const emissionsControllerImpl = await new EmissionsController__factory(sa.default.signer).deploy(nexus.address, rewardToken.address)

        // Deploy proxy and initialize
        const data = emissionsControllerImpl.interface.encodeFunctionData("initialize", [
            dialAddresses,
            [true, true, false],
            [staking1.address, staking2.address],
        ])
        const proxy = await deployContract(new AssetProxy__factory(sa.default.signer), "AssetProxy", [
            emissionsControllerImpl.address,
            DEAD_ADDRESS,
            data,
        ])
        emissionsController = new EmissionsController__factory(sa.default.signer).attach(proxy.address)

        await rewardToken.approve(emissionsController.address, totalRewards)
        await emissionsController.connect(sa.governor.signer).addRewards(sa.default.address, totalRewards)

        await staking1.setGovernanceHook(emissionsController.address)
        await staking2.setGovernanceHook(emissionsController.address)
    }

    before(async () => {
        const accounts = await ethers.getSigners()
        sa = await new StandardAccounts().initAccounts(accounts)
        console.log(`User 1 ${sa.dummy1.address}`)
        console.log(`User 2 ${sa.dummy2.address}`)
        console.log(`User 3 ${sa.dummy3.address}`)
    })
    describe("deploy and initialize", () => {
        before(async () => {
            await deployEmissionsController()
            console.log(`Emissions Controller contract size ${EmissionsController__factory.bytecode.length}`)
        })
        it("Zero nexus address", async () => {
            const tx = new EmissionsController__factory(sa.default.signer).deploy(ZERO_ADDRESS, rewardToken.address)
            await expect(tx).to.revertedWith("Nexus address is zero")
        })
        it("Zero rewards address", async () => {
            const tx = new EmissionsController__factory(sa.default.signer).deploy(nexus.address, ZERO_ADDRESS)
            await expect(tx).to.revertedWith("Reward token address is zero")
        })
        context("initialize recipients and notifies", () => {
            before(async () => {
                emissionsController = await new EmissionsController__factory(sa.default.signer).deploy(nexus.address, rewardToken.address)
            })
            const stakingContract1 = Wallet.createRandom()
            const stakingContract2 = Wallet.createRandom()
            const tests: { desc: string; dialIndexes: number[]; notifies: boolean[]; stakingContracts: string[] }[] = [
                {
                    desc: "recipients empty",
                    dialIndexes: [],
                    notifies: [true, false],
                    stakingContracts: [stakingContract1.address, stakingContract2.address],
                },
                {
                    desc: "notifies empty",
                    dialIndexes: [0, 1],
                    notifies: [],
                    stakingContracts: [stakingContract1.address, stakingContract2.address],
                },
                {
                    desc: "different lengths",
                    dialIndexes: [0],
                    notifies: [true, false],
                    stakingContracts: [stakingContract1.address, stakingContract2.address],
                },
            ]
            for (const test of tests) {
                it(test.desc, async () => {
                    const recipients = test.dialIndexes.map((i) => dials[i].address)
                    const tx = emissionsController.initialize(recipients, test.notifies, test.stakingContracts)
                    await expect(tx).to.revertedWith("Initialize args mistmatch")
                })
            }
            it("First staking contract is zero", async () => {
                const recipients = dials.map((d) => d.address)
                const tx = emissionsController.initialize(recipients, [true, true, false], [ZERO_ADDRESS, staking2.address])
                await expect(tx).to.revertedWith("Staking contract address is zero")
            })
            it("Second staking contract is zero", async () => {
                const recipients = dials.map((d) => d.address)
                const tx = emissionsController.initialize(recipients, [true, true, false], [staking1.address, ZERO_ADDRESS])
                await expect(tx).to.revertedWith("Staking contract address is zero")
            })
        })
    })
    describe("calculate rewards", () => {
        const user1Staking1Votes = simpleToExactAmount(100)
        const user1Staking2Votes = simpleToExactAmount(200)
        const user2Staking1Votes = simpleToExactAmount(600)
        const user3Staking1Votes = simpleToExactAmount(300)
        beforeEach(async () => {
            await deployEmissionsController()
            await staking1.setVotes(sa.dummy1.address, user1Staking1Votes)
            await staking2.setVotes(sa.dummy1.address, user1Staking2Votes)
            await staking1.setVotes(sa.dummy2.address, user2Staking1Votes)
            await staking1.setVotes(sa.dummy3.address, user3Staking1Votes)
            await increaseTime(ONE_WEEK.mul(2))

            // Dial's rewards balances
            expect((await emissionsController.dials(1)).balance, "dial 1 balance before").to.eq(0)
            expect((await emissionsController.dials(2)).balance, "dial 2 balance before").to.eq(0)
            expect((await emissionsController.dials(3)).balance, "dial 3 balance before").to.eq(0)

            // User voting power
            expect(await emissionsController.callStatic.getVotes(sa.dummy1.address), "User 1 votes before").to.eq(simpleToExactAmount(300))
            expect(await emissionsController.callStatic.getVotes(sa.dummy2.address), "User 2 votes before").to.eq(simpleToExactAmount(600))
            expect(await emissionsController.callStatic.getVotes(sa.dummy3.address), "User 3 votes before").to.eq(simpleToExactAmount(300))
        })
        it("calculate rewards with no weights", async () => {
            const tx = await emissionsController.calculateRewards()

            await expect(tx).to.emit(emissionsController, "PeriodRewards").withArgs([0, 0, 0, 0])

            expect((await emissionsController.dials(1)).balance, "dial 1 balance after").to.eq(0)
            expect((await emissionsController.dials(2)).balance, "dial 2 balance after").to.eq(0)
            expect((await emissionsController.dials(3)).balance, "dial 3 balance after").to.eq(0)
        })
        it("fail to calculate rewards after not waiting a week", async () => {
            await emissionsController.calculateRewards()
            await increaseTime(60) // add 1 minute

            const tx = emissionsController.calculateRewards()
            await expect(tx).to.revertedWith("Must wait for new period")
        })
        context("change voting weights", () => {
            context("fail to set weights when", () => {
                it("weights > 100% to a single dial", async () => {
                    // User 1 gives 100.01% to dial 1
                    const tx = emissionsController.connect(sa.dummy1.signer).setVoterDialWeights([{ dialId: 1, weight: 201 }])
                    await expect(tx).to.revertedWith("Imbalanced weights")
                })
                it("weights > 100% across multiple dials", async () => {
                    // User 1 gives 90% to dial 1 and 10.01% to dial 2
                    const tx = emissionsController.connect(sa.dummy1.signer).setVoterDialWeights([
                        { dialId: 1, weight: 180 },
                        { dialId: 2, weight: 21 },
                    ])
                    await expect(tx).to.revertedWith("Imbalanced weights")
                })
                it("invalid dial id", async () => {
                    const tx = emissionsController.connect(sa.dummy1.signer).setVoterDialWeights([{ dialId: 4, weight: 200 }])
                    await expect(tx).to.revertedWith("Invalid dial id")
                })
            })
            context("first voting period", () => {
                it("User 1 all votes to dial 1", async () => {
                    // User 1 gives all 300 votes to dial 1
                    await emissionsController.connect(sa.dummy1.signer).setVoterDialWeights([{ dialId: 1, weight: 200 }])

                    const tx = await emissionsController.calculateRewards()

                    await expect(tx).to.emit(emissionsController, "PeriodRewards").withArgs([0, weeklyRewards, 0, 0])

<<<<<<< HEAD
                    expect(await emissionsController.remainingDistributions(), "remaining dist after").to.eq(311)
=======
                    const config = await emissionsController.config()
                    expect(config.remainingDistributions, "remaining dist after").to.eq(311)
>>>>>>> 324a690b
                    expect((await emissionsController.dials(1)).balance, "dial 1 balance after").to.eq(weeklyRewards)
                    expect((await emissionsController.dials(2)).balance, "dial 2 balance after").to.eq(0)
                    expect((await emissionsController.dials(3)).balance, "dial 3 balance after").to.eq(0)
                })
                it("User 1 all votes to dial 1, User 2 all votes to dial 2", async () => {
                    // User 1 gives all 300 votes to dial 1
                    await emissionsController.connect(sa.dummy1.signer).setVoterDialWeights([{ dialId: 1, weight: 200 }])
                    // User 2 gives all 600 votes to dial 2
                    await emissionsController.connect(sa.dummy2.signer).setVoterDialWeights([{ dialId: 2, weight: 200 }])

                    const tx = await emissionsController.calculateRewards()

                    // User 1 has 300 of the 900 votes (1/3)
                    const dial1 = weeklyRewards.div(3)
                    // User 2 has 600 of the 900 votes (2/3)
                    const dial2 = weeklyRewards.mul(2).div(3)
                    await expect(tx).to.emit(emissionsController, "PeriodRewards").withArgs([0, dial1, dial2, 0])

                    expect((await emissionsController.dials(1)).balance, "dial 1 balance after").to.eq(dial1)
                    expect((await emissionsController.dials(2)).balance, "dial 2 balance after").to.eq(dial2)
                    expect((await emissionsController.dials(3)).balance, "dial 3 balance after").to.eq(0)
                })
                it("User 1 50/50 votes to dial 1 & 2, User 2 50/50 votes to dial 1 & 2", async () => {
                    // User 1 splits their 300 votes with 50% to dial 1 and 50% to dial 2
                    await emissionsController.connect(sa.dummy1.signer).setVoterDialWeights([
                        { dialId: 1, weight: 100 },
                        { dialId: 2, weight: 100 },
                    ])
                    // User 2 splits their 600 votes with 50% to dial 1 and 50% to dial 2
                    await emissionsController.connect(sa.dummy2.signer).setVoterDialWeights([
                        { dialId: 1, weight: 100 },
                        { dialId: 2, weight: 100 },
                    ])

                    const tx = await emissionsController.calculateRewards()

                    // User 1 and 2 split their votes 50/50
                    const dial1 = weeklyRewards.div(2)
                    const dial2 = weeklyRewards.div(2)
                    await expect(tx).to.emit(emissionsController, "PeriodRewards").withArgs([0, dial1, dial2, 0])

                    expect((await emissionsController.dials(1)).balance, "dial 1 balance after").to.eq(dial1)
                    expect((await emissionsController.dials(2)).balance, "dial 2 balance after").to.eq(dial2)
                    expect((await emissionsController.dials(3)).balance, "dial 3 balance after").to.eq(0)
                })
                it("User 1 20/80 votes to dial 1 & 2, User 2 all votes to dial 3", async () => {
                    // User 1 splits their 300 votes with 20% to dial 1 and 80% to dial 2
                    await emissionsController.connect(sa.dummy1.signer).setVoterDialWeights([
                        { dialId: 1, weight: 40 },
                        { dialId: 2, weight: 160 },
                    ])
                    // User 2 gives all 600 votes to dial 3
                    await emissionsController.connect(sa.dummy2.signer).setVoterDialWeights([{ dialId: 3, weight: 200 }])

                    const tx = await emissionsController.calculateRewards()

                    // User 1 20% of 300 votes
                    const dial1 = weeklyRewards.mul(300).div(5).div(900)
                    // User 1 80% of 300 votes
                    const dial2 = weeklyRewards.mul(300).mul(4).div(5).div(900)
                    // User 2 600 votes
                    const dial3 = weeklyRewards.mul(600).div(900)
                    await expect(tx).to.emit(emissionsController, "PeriodRewards").withArgs([0, dial1, dial2, dial3])

                    expect((await emissionsController.dials(1)).balance, "dial 1 balance after").to.eq(dial1)
                    expect((await emissionsController.dials(2)).balance, "dial 2 balance after").to.eq(dial2)
                    expect((await emissionsController.dials(3)).balance, "dial 3 balance after").to.eq(dial3)
                })
            })
            context("second voting period", () => {
                // Users previous votes
                // User 1 300 20% dial 1, 80% dial 2
                // User 2 600 100% dial 3
                const balDial1Before = weeklyRewards.mul(300).div(5).div(900)
                const balDial2Before = weeklyRewards.mul(300).mul(4).div(5).div(900)
                const balDial3Before = weeklyRewards.mul(600).div(900)
                beforeEach(async () => {
                    // User 1 splits their 300 votes with 20% to dial 1 and 80% to dial 2
                    await emissionsController.connect(sa.dummy1.signer).setVoterDialWeights([
                        { dialId: 1, weight: 40 },
                        { dialId: 2, weight: 160 },
                    ])
                    // User 2 gives all 600 votes to dial 2
                    await emissionsController.connect(sa.dummy2.signer).setVoterDialWeights([{ dialId: 3, weight: 200 }])

                    await emissionsController.calculateRewards()
                    await increaseTime(ONE_WEEK)
                })
                it("User 1 changes weights to 80/20 dial 1 & 2", async () => {
                    // User 1 splits their 300 votes with 80% to dial 1 and 20% to dial 2
                    await emissionsController.connect(sa.dummy1.signer).setVoterDialWeights([
                        { dialId: 1, weight: 160 },
                        { dialId: 2, weight: 40 },
                    ])

                    const tx = await emissionsController.calculateRewards()

                    // User 1 80% of 300 votes
                    const dial1 = weeklyRewards.mul((300 * 4) / 5).div(900)
                    // User 1 20% of 300 votes
                    const dial2 = weeklyRewards.mul(300 / 5).div(900)
                    // User 2 600 votes
                    const dial3 = weeklyRewards.mul(600).div(900)
                    await expect(tx).to.emit(emissionsController, "PeriodRewards").withArgs([0, dial1, dial2, dial3])

<<<<<<< HEAD
                    expect(await emissionsController.remainingDistributions(), "remaining dist after").to.eq(310)
=======
                    const config = await emissionsController.config()
                    expect(config.remainingDistributions, "remaining dist after").to.eq(310)
>>>>>>> 324a690b
                    expect((await emissionsController.dials(1)).balance, "dial 1 balance after").to.eq(balDial1Before.add(dial1))
                    expect((await emissionsController.dials(2)).balance, "dial 2 balance after").to.eq(balDial2Before.add(dial2))
                    expect((await emissionsController.dials(3)).balance, "dial 3 balance after").to.eq(balDial3Before.add(dial3))
                })
                it("User 1 removes 20% to dial 1", async () => {
                    // User gives 80% of their 300 votes to dial 2. The remaining 20% is not 40
                    await emissionsController.connect(sa.dummy1.signer).setVoterDialWeights([{ dialId: 2, weight: 160 }])

                    const tx = await emissionsController.calculateRewards()

                    // Total votes is 900 - 20% * 300 = 900 - 60 = 840
                    // User 1 80% of 300 votes
                    const dial2 = weeklyRewards.mul((300 * 4) / 5).div(840)
                    // User 2 600 votes
                    const dial3 = weeklyRewards.mul(600).div(840)
                    await expect(tx).to.emit(emissionsController, "PeriodRewards").withArgs([0, 0, dial2, dial3])

                    expect((await emissionsController.dials(1)).balance, "dial 1 balance after").to.eq(balDial1Before)
                    expect((await emissionsController.dials(2)).balance, "dial 2 balance after").to.eq(balDial2Before.add(dial2))
                    expect((await emissionsController.dials(3)).balance, "dial 3 balance after").to.eq(balDial3Before.add(dial3))
                })
                it("User 1 changes all to dial 3", async () => {
                    // User 1 gives all 300 votes to dial 3
                    await emissionsController.connect(sa.dummy1.signer).setVoterDialWeights([{ dialId: 3, weight: 200 }])

                    const tx = await emissionsController.calculateRewards()

                    await expect(tx).to.emit(emissionsController, "PeriodRewards").withArgs([0, 0, 0, weeklyRewards])

                    expect((await emissionsController.dials(1)).balance, "dial 1 balance after").to.eq(balDial1Before)
                    expect((await emissionsController.dials(2)).balance, "dial 2 balance after").to.eq(balDial2Before)
                    expect((await emissionsController.dials(3)).balance, "dial 3 balance after").to.eq(balDial3Before.add(weeklyRewards))
                })
                it("User 3 all weight on dial 1", async () => {
                    // User 3 gives all 300 votes to dial 1
                    await emissionsController.connect(sa.dummy3.signer).setVoterDialWeights([{ dialId: 1, weight: 200 }])

                    const tx = await emissionsController.calculateRewards()

                    // User 1 20% of 300 votes + User 3 300 votes
                    const dial1 = weeklyRewards.mul(300 + 300 / 5).div(1200)
                    // User 1 80% of 300 votes
                    const dial2 = weeklyRewards.mul((300 * 4) / 5).div(1200)
                    // User 2 600 votes
                    const dial3 = weeklyRewards.mul(600).div(1200)
                    await expect(tx).to.emit(emissionsController, "PeriodRewards").withArgs([0, dial1, dial2, dial3])

                    expect((await emissionsController.dials(1)).balance, "dial 1 balance after").to.eq(balDial1Before.add(dial1))
                    expect((await emissionsController.dials(2)).balance, "dial 2 balance after").to.eq(balDial2Before.add(dial2))
                    expect((await emissionsController.dials(3)).balance, "dial 3 balance after").to.eq(balDial3Before.add(dial3))
                })
                it("User 3 all weight on dial 2", async () => {
                    // User 3 gives all 300 votes to dial 2
                    await emissionsController.connect(sa.dummy3.signer).setVoterDialWeights([{ dialId: 2, weight: 200 }])

                    const tx = await emissionsController.calculateRewards()

                    // User 1 20% of 300 votes + User 3 300 votes
                    const dial1 = weeklyRewards.mul(300 / 5).div(1200)
                    // User 1 80% of 300 votes, User 3 300 votes
                    const dial2 = weeklyRewards.mul(300 + (300 * 4) / 5).div(1200)
                    // User 2 600 votes
                    const dial3 = weeklyRewards.mul(600).div(1200)
                    await expect(tx).to.emit(emissionsController, "PeriodRewards").withArgs([0, dial1, dial2, dial3])

                    expect((await emissionsController.dials(1)).balance, "dial 1 balance after").to.eq(balDial1Before.add(dial1))
                    expect((await emissionsController.dials(2)).balance, "dial 2 balance after").to.eq(balDial2Before.add(dial2))
                    expect((await emissionsController.dials(3)).balance, "dial 3 balance after").to.eq(balDial3Before.add(dial3))
                })
                it("User 2 removes all votes to dial 3", async () => {
                    // User 2 removes all 600 votes from dial 3
                    await emissionsController.connect(sa.dummy2.signer).setVoterDialWeights([])

                    const tx = await emissionsController.calculateRewards()

                    // User 1 20% of 300 votes
                    const dial1 = weeklyRewards.mul(300 / 5).div(300)
                    // User 1 80% of 300 votes
                    const dial2 = weeklyRewards.mul((300 * 4) / 5).div(300)
                    await expect(tx).to.emit(emissionsController, "PeriodRewards").withArgs([0, dial1, dial2, 0])

                    expect((await emissionsController.dials(1)).balance, "dial 1 balance after").to.eq(balDial1Before.add(dial1))
                    expect((await emissionsController.dials(2)).balance, "dial 2 balance after").to.eq(balDial2Before.add(dial2))
                    expect((await emissionsController.dials(3)).balance, "dial 3 balance after").to.eq(balDial3Before)
                })
            })
        })
        context("Change voting power", () => {
            context("first voting period", () => {
                it("User 1 does not change their voting power", async () => {
                    expect(await emissionsController.callStatic.getVotes(sa.dummy1.address), "User 1 votes before").to.eq(
                        simpleToExactAmount(300),
                    )

                    await staking1.setVotes(sa.dummy1.address, user1Staking1Votes)

                    expect(await emissionsController.callStatic.getVotes(sa.dummy1.address), "User 1 votes after").to.eq(
                        simpleToExactAmount(300),
                    )
                })
                it("User 3 increases voting power before setting weights", async () => {
                    expect(await emissionsController.callStatic.getVotes(sa.dummy3.address), "User 3 votes before").to.eq(
                        user3Staking1Votes,
                    )

                    await staking1.setVotes(sa.dummy3.address, simpleToExactAmount(400))

                    expect(await emissionsController.callStatic.getVotes(sa.dummy3.address), "User 3 votes after").to.eq(
                        simpleToExactAmount(400),
                    )
                })
                it("User 1 increases voting power to dial 1", async () => {
                    // User 1 gives all 300 votes to dial 1
                    await emissionsController.connect(sa.dummy1.signer).setVoterDialWeights([{ dialId: 1, weight: 200 }])

                    // User 1 increases votes from 300 to 400 by increasing staking 2 from 200 to 300
                    await staking2.setVotes(sa.dummy1.address, simpleToExactAmount(300))
                    expect(await emissionsController.callStatic.getVotes(sa.dummy1.address), "User 1 votes after").to.eq(
                        simpleToExactAmount(400),
                    )

                    const tx = await emissionsController.calculateRewards()

                    await expect(tx).to.emit(emissionsController, "PeriodRewards").withArgs([0, weeklyRewards, 0, 0])

                    expect((await emissionsController.dials(1)).balance, "dial 1 balance after").to.eq(weeklyRewards)
                    expect((await emissionsController.dials(2)).balance, "dial 2 balance after").to.eq(0)
                    expect((await emissionsController.dials(3)).balance, "dial 3 balance after").to.eq(0)
                })
                context("User 1 votes to dial 1, User 2 votes to dial 2", () => {
                    beforeEach(async () => {
                        // User 1 gives all 300 votes to dial 1
                        await emissionsController.connect(sa.dummy1.signer).setVoterDialWeights([{ dialId: 1, weight: 200 }])
                        // User 2 gives all 600 votes to dial 2
                        await emissionsController.connect(sa.dummy2.signer).setVoterDialWeights([{ dialId: 2, weight: 200 }])
                    })
                    it("User 2 doubled voting power", async () => {
                        // User 2 doubles votes from 600 to 1200
                        await staking1.setVotes(sa.dummy2.address, simpleToExactAmount(1200))
                        expect(await emissionsController.callStatic.getVotes(sa.dummy1.address), "User 1 votes after").to.eq(
                            simpleToExactAmount(300),
                        )
                        expect(await emissionsController.callStatic.getVotes(sa.dummy2.address), "User 2 votes after").to.eq(
                            simpleToExactAmount(1200),
                        )

                        const tx = await emissionsController.calculateRewards()

                        // User 1 has 300 of the 1500 votes (1/5)
                        const dial1 = weeklyRewards.div(5)
                        // User 2 has 1200 of the 1500 votes (4/5)
                        const dial2 = weeklyRewards.mul(4).div(5)
                        await expect(tx).to.emit(emissionsController, "PeriodRewards").withArgs([0, dial1, dial2, 0])

                        expect((await emissionsController.dials(1)).balance, "dial 1 balance after").to.eq(dial1)
                        expect((await emissionsController.dials(2)).balance, "dial 2 balance after").to.eq(dial2)
                        expect((await emissionsController.dials(3)).balance, "dial 3 balance after").to.eq(0)
                    })
                    it("User 2 halves voting power", async () => {
                        // User 2 halves votes from 600 to 300
                        await staking1.setVotes(sa.dummy2.address, simpleToExactAmount(300))
                        expect(await emissionsController.callStatic.getVotes(sa.dummy1.address), "User 1 votes after").to.eq(
                            simpleToExactAmount(300),
                        )
                        expect(await emissionsController.callStatic.getVotes(sa.dummy2.address), "User 2 votes after").to.eq(
                            simpleToExactAmount(300),
                        )

                        const tx = await emissionsController.calculateRewards()

                        // User 1 has 300 of the 600 votes (1/2)
                        const dial1 = weeklyRewards.div(2)
                        // User 2 has 300 of the 600 votes (1/2)
                        const dial2 = weeklyRewards.div(2)
                        await expect(tx).to.emit(emissionsController, "PeriodRewards").withArgs([0, dial1, dial2, 0])

                        expect((await emissionsController.dials(1)).balance, "dial 1 balance after").to.eq(dial1)
                        expect((await emissionsController.dials(2)).balance, "dial 2 balance after").to.eq(dial2)
                        expect((await emissionsController.dials(3)).balance, "dial 3 balance after").to.eq(0)
                    })
                    it("User 2 removes all voting power", async () => {
                        // User 2 cooldowns all stake which removes their voting power
                        await staking1.setVotes(sa.dummy2.address, simpleToExactAmount(0))
                        expect(await emissionsController.callStatic.getVotes(sa.dummy1.address), "User 1 votes after").to.eq(
                            simpleToExactAmount(300),
                        )
                        expect(await emissionsController.callStatic.getVotes(sa.dummy2.address), "User 2 votes after").to.eq(
                            simpleToExactAmount(0),
                        )

                        const tx = await emissionsController.calculateRewards()

                        // User 1 has 300 of the 300 votes
                        const dial1 = weeklyRewards
                        await expect(tx).to.emit(emissionsController, "PeriodRewards").withArgs([0, dial1, 0, 0])

                        expect((await emissionsController.dials(1)).balance, "dial 1 balance after").to.eq(dial1)
                        expect((await emissionsController.dials(2)).balance, "dial 2 balance after").to.eq(0)
                        expect((await emissionsController.dials(3)).balance, "dial 3 balance after").to.eq(0)
                    })
                    it("User 2 delegates to User 1 who has set weights", async () => {
                        // User 2 delegates votes to User 1
                        await staking1.transferVotes(sa.dummy2.address, sa.dummy1.address, simpleToExactAmount(600))
                        expect(await emissionsController.callStatic.getVotes(sa.dummy1.address), "User 1 votes after").to.eq(
                            simpleToExactAmount(900),
                        )
                        expect(await emissionsController.callStatic.getVotes(sa.dummy2.address), "User 2 votes after").to.eq(
                            simpleToExactAmount(0),
                        )

                        const tx = await emissionsController.calculateRewards()

                        // User 1 has 900 of the 900 votes
                        const dial1 = weeklyRewards
                        await expect(tx).to.emit(emissionsController, "PeriodRewards").withArgs([0, dial1, 0, 0])

                        expect((await emissionsController.dials(1)).balance, "dial 1 balance after").to.eq(dial1)
                        expect((await emissionsController.dials(2)).balance, "dial 2 balance after").to.eq(0)
                        expect((await emissionsController.dials(3)).balance, "dial 3 balance after").to.eq(0)
                    })
                    it("User 2 delegates to User 3 who has not set weights", async () => {
                        // User 2 delegates votes to User 3
                        await staking1.transferVotes(sa.dummy2.address, sa.dummy1.address, simpleToExactAmount(600))
                        expect(await emissionsController.callStatic.getVotes(sa.dummy1.address), "User 1 votes after").to.eq(
                            simpleToExactAmount(900),
                        )
                        expect(await emissionsController.callStatic.getVotes(sa.dummy2.address), "User 2 votes after").to.eq(
                            simpleToExactAmount(0),
                        )

                        const tx = await emissionsController.calculateRewards()

                        // User 1 has 300 of the 300 votes
                        const dial1 = weeklyRewards
                        await expect(tx).to.emit(emissionsController, "PeriodRewards").withArgs([0, dial1, 0, 0])

                        expect((await emissionsController.dials(1)).balance, "dial 1 balance after").to.eq(dial1)
                        expect((await emissionsController.dials(2)).balance, "dial 2 balance after").to.eq(0)
                        expect((await emissionsController.dials(3)).balance, "dial 3 balance after").to.eq(0)
                    })
                })
            })
        })
    })
    describe("donate", () => {
        const user1Staking1Votes = simpleToExactAmount(100)
        const user1Staking2Votes = simpleToExactAmount(200)
        const user2Staking1Votes = simpleToExactAmount(600)
        const user3Staking1Votes = simpleToExactAmount(300)
        beforeEach(async () => {
            await deployEmissionsController()

            await rewardToken.approve(emissionsController.address, totalRewardsSupply)
            await staking1.setVotes(sa.dummy1.address, user1Staking1Votes)
            await staking2.setVotes(sa.dummy1.address, user1Staking2Votes)
            await staking1.setVotes(sa.dummy2.address, user2Staking1Votes)
            await staking1.setVotes(sa.dummy3.address, user3Staking1Votes)
            await increaseTime(ONE_WEEK.mul(2))
        })
        context("fail to donate when", () => {
            it("No dial ids or amounts", async () => {
                const tx = emissionsController.donate([], [])
                await expect(tx).to.revertedWith("Invalid inputs")
            })
            it("No dial ids but amounts", async () => {
                const tx = emissionsController.donate([], [100])
                await expect(tx).to.revertedWith("Invalid inputs")
            })
            it("No amounts but dials", async () => {
                const tx = emissionsController.donate([0], [])
                await expect(tx).to.revertedWith("Invalid inputs")
            })
            it("Less dial ids than amounts", async () => {
                const tx = emissionsController.donate([0], [100, 200])
                await expect(tx).to.revertedWith("Invalid inputs")
            })
            it("Less amounts than dials", async () => {
                const tx = emissionsController.donate([0, 1, 2], [100, 200])
                await expect(tx).to.revertedWith("Invalid inputs")
            })
            it("first dial is invalid", async () => {
                const tx = emissionsController.donate([4], [100])
                await expect(tx).to.revertedWith("Invalid dial id")
            })
        })

        context("User 1 80/20 votes to dial 1 & 2, User 2 50/50 votes to dial 2 & 3", () => {
            // 80% of User 1's 300 votes
            const dial1 = weeklyRewards.mul((300 * 4) / 5).div(900)
            // 20% of User 1's 300 votes + 50% of User 2's 600 votes
            const dial2 = weeklyRewards.mul(300 / 5 + 600 / 2).div(900)
            // 50% of User 2's 600 votes
            const dial3 = weeklyRewards.mul(600 / 2).div(900)
            beforeEach(async () => {
                // User 1 splits their 300 votes with 80% to dial 1 and 20% to dial 2
                await emissionsController.connect(sa.dummy1.signer).setVoterDialWeights([
                    { dialId: 1, weight: 160 },
                    { dialId: 2, weight: 40 },
                ])
                // User 2 splits their 600 votes with 50% to dial 1 and 50% to dial 2
                await emissionsController.connect(sa.dummy2.signer).setVoterDialWeights([
                    { dialId: 2, weight: 100 },
                    { dialId: 3, weight: 100 },
                ])
            })
            it("donation to dial 1 before rewards calculated", async () => {
                const donationAmount = simpleToExactAmount(100)
                const tx = await emissionsController.donate([1], [donationAmount])

                await expect(tx).to.emit(emissionsController, "DonatedRewards").withArgs(1, donationAmount)
                await expect(tx).to.emit(rewardToken, "Transfer").withArgs(sa.default.address, emissionsController.address, donationAmount)

                expect((await emissionsController.dials(1)).balance, "dial 1 balance after").to.eq(donationAmount)
                expect((await emissionsController.dials(2)).balance, "dial 2 balance after").to.eq(0)
                expect((await emissionsController.dials(3)).balance, "dial 3 balance after").to.eq(0)
            })
            it("donation to dial 1 after rewards calculated", async () => {
                await emissionsController.calculateRewards()

                const donationAmount = simpleToExactAmount(100)
                const tx = await emissionsController.donate([1], [donationAmount])

                await expect(tx).to.emit(emissionsController, "DonatedRewards").withArgs(1, donationAmount)
                await expect(tx).to.emit(rewardToken, "Transfer").withArgs(sa.default.address, emissionsController.address, donationAmount)

                expect((await emissionsController.dials(1)).balance, "dial 1 balance after").to.eq(donationAmount.add(dial1))
                expect((await emissionsController.dials(2)).balance, "dial 2 balance after").to.eq(dial2)
                expect((await emissionsController.dials(3)).balance, "dial 3 balance after").to.eq(dial3)
            })
            it("donation to dials 1, 2 and 3 after rewards calculated", async () => {
                await emissionsController.calculateRewards()
                const donationAmounts = [simpleToExactAmount(100), simpleToExactAmount(200), simpleToExactAmount(300)]

                const tx = await emissionsController.donate([1, 2, 3], donationAmounts)

                await expect(tx).to.emit(emissionsController, "DonatedRewards").withArgs(1, donationAmounts[0])
                await expect(tx).to.emit(emissionsController, "DonatedRewards").withArgs(2, donationAmounts[1])
                await expect(tx).to.emit(emissionsController, "DonatedRewards").withArgs(3, donationAmounts[2])
                await expect(tx)
                    .to.emit(rewardToken, "Transfer")
                    .withArgs(sa.default.address, emissionsController.address, simpleToExactAmount(600))

                expect((await emissionsController.dials(1)).balance, "dial 1 balance after").to.eq(dial1.add(donationAmounts[0]))
                expect((await emissionsController.dials(2)).balance, "dial 2 balance after").to.eq(dial2.add(donationAmounts[1]))
                expect((await emissionsController.dials(3)).balance, "dial 3 balance after").to.eq(dial3.add(donationAmounts[2]))
            })
        })
    })
    describe("distribute rewards", () => {
        const user1Staking1Votes = simpleToExactAmount(100)
        const user1Staking2Votes = simpleToExactAmount(200)
        const user2Staking1Votes = simpleToExactAmount(600)
        const user3Staking1Votes = simpleToExactAmount(300)
        beforeEach(async () => {
            await deployEmissionsController()
            await staking1.setVotes(sa.dummy1.address, user1Staking1Votes)
            await staking2.setVotes(sa.dummy1.address, user1Staking2Votes)
            await staking1.setVotes(sa.dummy2.address, user2Staking1Votes)
            await staking1.setVotes(sa.dummy3.address, user3Staking1Votes)
            await increaseTime(ONE_WEEK.mul(2))
        })
        context("Fail to distribute rewards when", () => {
            it("when first dial id is invalid", async () => {
                const tx = emissionsController.distributeRewards([4])
                await expect(tx).to.revertedWith("Invalid dial id")
            })
            it("when middle dial id is invalid", async () => {
                const tx = emissionsController.distributeRewards([1, 4, 2])
                await expect(tx).to.revertedWith("Invalid dial id")
            })
            it("when last dial id is invalid", async () => {
                const tx = emissionsController.distributeRewards([1, 2, 3, 4])
                await expect(tx).to.revertedWith("Invalid dial id")
            })
        })
        context("No rewards", () => {
            beforeEach(async () => {
                // Dial's rewards balances
                expect((await emissionsController.dials(1)).balance, "dial 1 balance before").to.eq(0)
                expect((await emissionsController.dials(2)).balance, "dial 2 balance before").to.eq(0)
                expect((await emissionsController.dials(3)).balance, "dial 3 balance before").to.eq(0)
            })
            it("first dial only", async () => {
                const tx = await emissionsController.distributeRewards([0])

                await expect(tx).to.not.emit(emissionsController, "DistributedReward")

                expect((await emissionsController.dials(1)).balance, "dial 1 balance after").to.eq(0)
                expect((await emissionsController.dials(2)).balance, "dial 2 balance after").to.eq(0)
                expect((await emissionsController.dials(3)).balance, "dial 3 balance after").to.eq(0)
            })
            it("all dials", async () => {
                const tx = await emissionsController.distributeRewards([0, 1, 2])

                await expect(tx).to.not.emit(emissionsController, "DistributedReward")

                expect((await emissionsController.dials(1)).balance, "dial 1 balance after").to.eq(0)
                expect((await emissionsController.dials(2)).balance, "dial 2 balance after").to.eq(0)
                expect((await emissionsController.dials(3)).balance, "dial 3 balance after").to.eq(0)
            })
        })
        context("Rewards in each dial", () => {
            beforeEach(async () => {
                await rewardToken.approve(emissionsController.address, simpleToExactAmount(600))
                await emissionsController.donate([1, 2, 3], [simpleToExactAmount(100), simpleToExactAmount(200), simpleToExactAmount(300)])

                expect((await emissionsController.dials(1)).balance, "dial 1 balance before").to.eq(simpleToExactAmount(100))
                expect((await emissionsController.dials(2)).balance, "dial 2 balance before").to.eq(simpleToExactAmount(200))
                expect((await emissionsController.dials(3)).balance, "dial 3 balance before").to.eq(simpleToExactAmount(300))
            })
            it("no dials", async () => {
                const tx = await emissionsController.distributeRewards([])

                await expect(tx).to.not.emit(emissionsController, "DistributedReward")

                expect((await emissionsController.dials(1)).balance, "dial 1 balance after").to.eq(simpleToExactAmount(100))
                expect((await emissionsController.dials(2)).balance, "dial 2 balance after").to.eq(simpleToExactAmount(200))
                expect((await emissionsController.dials(3)).balance, "dial 3 balance after").to.eq(simpleToExactAmount(300))
            })
            it("first dial only", async () => {
                const tx = await emissionsController.distributeRewards([1])

                await expect(tx).to.emit(emissionsController, "DistributedReward").withArgs(1, simpleToExactAmount(100))

                expect((await emissionsController.dials(1)).balance, "dial 1 balance after").to.eq(0)
                expect((await emissionsController.dials(2)).balance, "dial 2 balance after").to.eq(simpleToExactAmount(200))
                expect((await emissionsController.dials(3)).balance, "dial 3 balance after").to.eq(simpleToExactAmount(300))
            })
            it("all dials ", async () => {
                const tx = await emissionsController.distributeRewards([1, 2, 3])

                await expect(tx).to.emit(emissionsController, "DistributedReward").withArgs(1, simpleToExactAmount(100))
                await expect(tx).to.emit(emissionsController, "DistributedReward").withArgs(2, simpleToExactAmount(200))
                await expect(tx).to.emit(emissionsController, "DistributedReward").withArgs(3, simpleToExactAmount(300))

                expect((await emissionsController.dials(1)).balance, "dial 1 balance after").to.eq(0)
                expect((await emissionsController.dials(2)).balance, "dial 2 balance after").to.eq(0)
                expect((await emissionsController.dials(3)).balance, "dial 3 balance after").to.eq(0)
            })
            it("all dials in reserve order", async () => {
                const tx = await emissionsController.distributeRewards([3, 2, 1])

                await expect(tx).to.emit(emissionsController, "DistributedReward").withArgs(1, simpleToExactAmount(100))
                await expect(tx).to.emit(emissionsController, "DistributedReward").withArgs(2, simpleToExactAmount(200))
                await expect(tx).to.emit(emissionsController, "DistributedReward").withArgs(3, simpleToExactAmount(300))

                expect((await emissionsController.dials(1)).balance, "dial 1 balance after").to.eq(0)
                expect((await emissionsController.dials(2)).balance, "dial 2 balance after").to.eq(0)
                expect((await emissionsController.dials(3)).balance, "dial 3 balance after").to.eq(0)
            })
            it("first and last dials", async () => {
                const tx = await emissionsController.distributeRewards([1, 3])

                await expect(tx).to.emit(emissionsController, "DistributedReward").withArgs(1, simpleToExactAmount(100))
                await expect(tx).to.emit(emissionsController, "DistributedReward").withArgs(3, simpleToExactAmount(300))

                expect((await emissionsController.dials(1)).balance, "dial 1 balance after").to.eq(0)
                expect((await emissionsController.dials(2)).balance, "dial 2 balance after").to.eq(simpleToExactAmount(200))
                expect((await emissionsController.dials(3)).balance, "dial 3 balance after").to.eq(0)
            })
        })
    })
    describe("Staking contract hook", () => {
        let user1: string
        let user2: string
        const amount = simpleToExactAmount(100)
        beforeEach(async () => {
            await deployEmissionsController()

            user1 = sa.dummy1.address
            user2 = sa.dummy1.address
            await staking1.setVotes(user1, simpleToExactAmount(1000))
            await staking1.setVotes(user2, simpleToExactAmount(2000))
        })
        it("Default can not move voting power", async () => {
            const tx = emissionsController.moveVotingPowerHook(user1, user2, amount)
            await expect(tx).to.revertedWith("Must be staking contract")
        })
        it("Governor can not move voting power", async () => {
            const tx = emissionsController.connect(sa.governor.signer).moveVotingPowerHook(user1, user2, amount)
            await expect(tx).to.revertedWith("Must be staking contract")
        })
    })
    describe("add dial", () => {
        let newDial: MockRewardsDistributionRecipient
        beforeEach(async () => {
            await deployEmissionsController()

            newDial = await new MockRewardsDistributionRecipient__factory(sa.default.signer).deploy(rewardToken.address, DEAD_ADDRESS)
            dials.push(newDial)
        })
        it("governor adds new dial", async () => {
            const tx = await emissionsController.connect(sa.governor.signer).addDial(newDial.address, true)
            await expect(tx).to.emit(emissionsController, "AddedDial").withArgs(4, newDial.address)
            const savedDial = await emissionsController.dials(4)
            expect(savedDial.recipient).to.eq(newDial.address)
            expect(savedDial.notify).to.eq(true)
        })
        it("fail to add recipient with zero address", async () => {
            const tx = emissionsController.connect(sa.governor.signer).addDial(ZERO_ADDRESS, true)
            await expect(tx).to.revertedWith("Dial address is zero")
        })
        it("fail to add existing dial", async () => {
            const tx = emissionsController.connect(sa.governor.signer).addDial(dials[0].address, true)
            await expect(tx).to.revertedWith("Dial already exists")
        })
        it("Default user fails to add new dial", async () => {
            const tx = emissionsController.addDial(newDial.address, true)
            await expect(tx).to.revertedWith("Only governor can execute")
        })
    })
    describe("update dial", () => {
        const user1Staking1Votes = simpleToExactAmount(100)
        const user2Staking1Votes = simpleToExactAmount(200)
        const user3Staking1Votes = simpleToExactAmount(300)
        let dial1
        let dial2
        let dial3
        beforeEach(async () => {
            await deployEmissionsController()
            await increaseTime(ONE_WEEK.mul(2))

            await staking1.setVotes(sa.dummy1.address, user1Staking1Votes)
            await staking1.setVotes(sa.dummy2.address, user2Staking1Votes)
            await staking1.setVotes(sa.dummy3.address, user3Staking1Votes)

            // User 1 puts 100 votes to dial 1
            await emissionsController.connect(sa.dummy1.signer).setVoterDialWeights([{ dialId: 1, weight: 200 }])
            dial1 = weeklyRewards.mul(100).div(600)

            // User 2 puts 200 votes to dial 2
            await emissionsController.connect(sa.dummy2.signer).setVoterDialWeights([{ dialId: 2, weight: 200 }])
            dial2 = weeklyRewards.mul(200).div(600)

            // User 3 puts 300 votes to dial 3
            await emissionsController.connect(sa.dummy3.signer).setVoterDialWeights([{ dialId: 3, weight: 200 }])
            dial3 = weeklyRewards.mul(300).div(600)
        })
        it("Governor disables dial 1 with votes", async () => {
            expect((await emissionsController.dials(1)).disabled, "dial 1 disabled before").to.be.false
            const tx = await emissionsController.connect(sa.governor.signer).updateDial(1, true)
            await expect(tx).to.emit(emissionsController, "UpdatedDial").withArgs(1, true)
            expect((await emissionsController.dials(1)).disabled, "dial 1 disabled after").to.be.true

            const tx2 = await emissionsController.calculateRewards()

            const adjustedDial2 = weeklyRewards.mul(200).div(500)
            const adjustedDial3 = weeklyRewards.mul(300).div(500)
            await expect(tx2).to.emit(emissionsController, "PeriodRewards").withArgs([0, 0, adjustedDial2, adjustedDial3])
        })
        it("Governor reenables dial", async () => {
            await emissionsController.connect(sa.governor.signer).updateDial(1, true)
            await emissionsController.calculateRewards()
            await increaseTime(ONE_WEEK.add(60))

            // Reenable dial 1
            const tx = await emissionsController.connect(sa.governor.signer).updateDial(1, false)
            await expect(tx).to.emit(emissionsController, "UpdatedDial").withArgs(1, false)
            expect((await emissionsController.dials(1)).disabled, "dial 1 reenabled after").to.be.false

            const tx2 = await emissionsController.calculateRewards()

            await expect(tx2).to.emit(emissionsController, "PeriodRewards").withArgs([0, dial1, dial2, dial3])
        })
        it("Governor fails to disable invalid 4th dial", async () => {
            const tx = emissionsController.connect(sa.governor.signer).updateDial(4, true)
            await expect(tx).to.revertedWith("Invalid dial id")
        })
        it("Default user fails to update dial", async () => {
            const tx = emissionsController.updateDial(2, true)
            await expect(tx).to.revertedWith("Only governor can execute")
        })
    })
    describe("add rewards", () => {
        const extraRewards = simpleToExactAmount(20000)
        beforeEach(async () => {
            await deployEmissionsController()
        })
        it("adds new rewards", async () => {
            const configBefore = await emissionsController.config()
            expect(configBefore.remainingRewards, "remaining rewards before").to.eq(totalRewards)
            await rewardToken.approve(emissionsController.address, extraRewards)

            const tx = await emissionsController.addRewards(sa.default.address, extraRewards)

            await expect(tx).to.emit(emissionsController, "AddedRewards").withArgs(extraRewards)

            const configAfter = await emissionsController.config()
            expect(configAfter.remainingRewards, "remaining rewards after").to.eq(totalRewards.add(extraRewards))
        })
        it("adds rewards from different account", async () => {
            const configBefore = await emissionsController.config()
            expect(configBefore.remainingRewards, "remaining rewards before").to.eq(totalRewards)
            await rewardToken.transfer(sa.dummy1.address, extraRewards)
            await rewardToken.connect(sa.dummy1.signer).approve(emissionsController.address, extraRewards)

            const tx = await emissionsController.addRewards(sa.dummy1.address, extraRewards)

            await expect(tx).to.emit(emissionsController, "AddedRewards").withArgs(extraRewards)

            const configAfter = await emissionsController.config()
            expect(configAfter.remainingRewards, "remaining rewards after").to.eq(totalRewards.add(extraRewards))
        })
        it("Fail to add zero rewards", async () => {
            const tx = emissionsController.connect(sa.governor.signer).addRewards(sa.governor.address, 0)
            await expect(tx).to.revertedWith("Zero rewards")
        })
    })
})<|MERGE_RESOLUTION|>--- conflicted
+++ resolved
@@ -206,12 +206,8 @@
 
                     await expect(tx).to.emit(emissionsController, "PeriodRewards").withArgs([0, weeklyRewards, 0, 0])
 
-<<<<<<< HEAD
-                    expect(await emissionsController.remainingDistributions(), "remaining dist after").to.eq(311)
-=======
                     const config = await emissionsController.config()
                     expect(config.remainingDistributions, "remaining dist after").to.eq(311)
->>>>>>> 324a690b
                     expect((await emissionsController.dials(1)).balance, "dial 1 balance after").to.eq(weeklyRewards)
                     expect((await emissionsController.dials(2)).balance, "dial 2 balance after").to.eq(0)
                     expect((await emissionsController.dials(3)).balance, "dial 3 balance after").to.eq(0)
@@ -317,12 +313,8 @@
                     const dial3 = weeklyRewards.mul(600).div(900)
                     await expect(tx).to.emit(emissionsController, "PeriodRewards").withArgs([0, dial1, dial2, dial3])
 
-<<<<<<< HEAD
-                    expect(await emissionsController.remainingDistributions(), "remaining dist after").to.eq(310)
-=======
                     const config = await emissionsController.config()
                     expect(config.remainingDistributions, "remaining dist after").to.eq(310)
->>>>>>> 324a690b
                     expect((await emissionsController.dials(1)).balance, "dial 1 balance after").to.eq(balDial1Before.add(dial1))
                     expect((await emissionsController.dials(2)).balance, "dial 2 balance after").to.eq(balDial2Before.add(dial2))
                     expect((await emissionsController.dials(3)).balance, "dial 3 balance after").to.eq(balDial3Before.add(dial3))
