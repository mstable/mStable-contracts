--- conflicted
+++ resolved
@@ -7,12 +7,7 @@
 import { StandardAccounts } from "@utils/machines"
 import { expect } from "chai"
 import { ethers } from "hardhat"
-<<<<<<< HEAD
-import { deployContract, increaseTime, increaseTimeTo, simpleToExactAmount, startCurrentWeek } from "index"
-=======
-import { BN } from "@utils/math"
-import { deployContract, increaseTime, simpleToExactAmount } from "index"
->>>>>>> cae1d075
+import { BN, simpleToExactAmount } from "@utils/math"
 import {
     AssetProxy__factory,
     EmissionsController,
@@ -26,6 +21,8 @@
     MockStakingContract,
     MockStakingContract__factory,
 } from "types/generated"
+import { deployContract } from "tasks/utils/deploy-utils"
+import { currentWeekEpoch, increaseTime, increaseTimeTo, startCurrentWeek } from "@utils/time"
 
 const defaultConfig = {
     A: -166000,
@@ -136,6 +133,14 @@
             const dial3 = await emissionsController.dials(2)
             expect(dial3.recipient, "dial 3 recipient").to.eq(dials[2].address)
             expect(dial3.notify, "dial 3 notify").to.eq(false)
+        })
+        it("epoch set on initialization", async () => {
+            const config = await emissionsController.config()
+            expect(config.startEpoch, "start epoch").to.eq(currentWeekEpoch().add(2))
+            expect(config.lastEpoch, "last epoch").to.eq(currentWeekEpoch().add(2))
+        })
+        it("transfer MTA on initialization", async () => {
+            expect(await rewardToken.balanceOf(emissionsController.address), "ec rewards bal").to.eq(totalRewards)
         })
         it("Staking contracts set on initialization", async () => {
             expect(await emissionsController.stakingContracts(0), "staking contract 1").to.eq(staking1.address)
@@ -198,7 +203,6 @@
             })
         })
     })
-<<<<<<< HEAD
     context("setVoterDialWeights fails when", () => {
         before(async () => {
             await deployEmissionsController()
@@ -219,7 +223,8 @@
         it("invalid dial id", async () => {
             const tx = emissionsController.connect(sa.dummy1.signer).setVoterDialWeights([{ dialId: 3, weight: 200 }])
             await expect(tx).to.revertedWith("Invalid dial id")
-=======
+        })
+    })
     context("fetch weekly emissions", () => {
         let startingEpoch
         before(async () => {
@@ -228,7 +233,6 @@
         })
         it("fetches week 1", async () => {
             expect(await emissionsController.topLineEmission(startingEpoch + 1)).eq(await nextRewardAmount(emissionsController))
->>>>>>> cae1d075
         })
     })
     describe("calculate rewards", () => {
@@ -256,7 +260,7 @@
         })
         it("with no weights", async () => {
             const configBefore = await emissionsController.config()
-            const endLastCalculatedPeriodBefore = configBefore.endLastCalculatedPeriod
+            const lastEpochBefore = configBefore.lastEpoch
             await increaseTime(ONE_WEEK)
 
             const tx = await emissionsController.calculateRewards()
@@ -264,9 +268,7 @@
             await expect(tx).to.emit(emissionsController, "PeriodRewards").withArgs([0, 0, 0])
 
             const configAfter = await emissionsController.config()
-            expect(configAfter.endLastCalculatedPeriod, "endLastCalculatedPeriod after").to.eq(ONE_WEEK.add(endLastCalculatedPeriodBefore))
-            expect(configAfter.remainingDistributions, "remaining dist after").to.eq(311)
-            expect(configAfter.remainingRewards, "remaining rewards after").to.eq(totalRewards.sub(weeklyRewards))
+            expect(configAfter.lastEpoch, "last epoch after").to.eq(lastEpochBefore + 1)
 
             expect((await emissionsController.dials(0)).balance, "dial 1 balance after").to.eq(0)
             expect((await emissionsController.dials(1)).balance, "dial 2 balance after").to.eq(0)
@@ -282,34 +284,26 @@
         })
         context("after change to voting weights", () => {
             context("in first emissions period", () => {
-                let endLastCalculatedPeriodBefore: number
+                let lastEpochBefore: number
                 beforeEach(async () => {
                     const config = await emissionsController.config()
-                    endLastCalculatedPeriodBefore = config.endLastCalculatedPeriod
+                    lastEpochBefore = config.lastEpoch
                 })
                 afterEach(async () => {
                     const config = await emissionsController.config()
-                    expect(config.endLastCalculatedPeriod, "endLastCalculatedPeriod after").to.eq(
-                        ONE_WEEK.add(endLastCalculatedPeriodBefore),
-                    )
-                    expect(config.remainingDistributions, "remaining dist after").to.eq(311)
-                    expect(config.remainingRewards, "remaining rewards after").to.eq(totalRewards.sub(weeklyRewards))
+                    expect(config.lastEpoch, "last epoch after").to.eq(lastEpochBefore + 1)
                 })
                 it("User 1 all votes to dial 1", async () => {
                     // User 1 gives all 300 votes to dial 1
                     await emissionsController.connect(sa.dummy1.signer).setVoterDialWeights([{ dialId: 0, weight: 200 }])
-                    await increaseTime(ONE_WEEK.mul(1))
+                    await increaseTime(ONE_WEEK)
 
                     const nextEpochEmission = await nextRewardAmount(emissionsController)
                     const tx = await emissionsController.calculateRewards()
 
                     await expect(tx).to.emit(emissionsController, "PeriodRewards").withArgs([nextEpochEmission, 0, 0])
 
-<<<<<<< HEAD
-                    expect((await emissionsController.dials(0)).balance, "dial 1 balance after").to.eq(weeklyRewards)
-=======
                     expect((await emissionsController.dials(0)).balance, "dial 1 balance after").to.eq(nextEpochEmission)
->>>>>>> cae1d075
                     expect((await emissionsController.dials(1)).balance, "dial 2 balance after").to.eq(0)
                     expect((await emissionsController.dials(2)).balance, "dial 3 balance after").to.eq(0)
                 })
@@ -543,9 +537,6 @@
 
                     await expect(tx).to.emit(emissionsController, "PeriodRewards").withArgs([0, 0, 0])
 
-                    const config = await emissionsController.config()
-                    expect(config.remainingDistributions, "remaining dist after").to.eq(311)
-                    expect(config.remainingRewards, "remaining rewards after").to.eq(totalRewards.sub(weeklyRewards))
                     expect((await emissionsController.dials(0)).balance, "dial 1 balance after").to.eq(0)
                     expect((await emissionsController.dials(1)).balance, "dial 2 balance after").to.eq(0)
                     expect((await emissionsController.dials(2)).balance, "dial 3 balance after").to.eq(0)
@@ -780,15 +771,12 @@
                     { dialId: 1, weight: 100 },
                     { dialId: 2, weight: 100 },
                 ])
-<<<<<<< HEAD
                 await increaseTime(ONE_WEEK)
-=======
 
                 const nextEpochEmission = await nextRewardAmount(emissionsController)
                 dial1 = nextEpochEmission.mul((300 * 4) / 5).div(900)
                 dial2 = nextEpochEmission.mul(300 / 5 + 600 / 2).div(900)
                 dial3 = nextEpochEmission.mul(600 / 2).div(900)
->>>>>>> cae1d075
             })
             it("donation to dial 1 before rewards calculated", async () => {
                 const donationAmount = simpleToExactAmount(100)
