/* eslint-disable no-restricted-syntax */
/* eslint-disable no-await-in-loop */
/* eslint-disable @typescript-eslint/no-unused-expressions */
import { ethers } from "hardhat"
import { MassetMachine, StandardAccounts } from "@utils/machines"
import { MockNexus__factory } from "types/generated/factories/MockNexus__factory"
import {
    AssetProxy__factory,
    QuestManager__factory,
    MockERC20,
    MockERC20__factory,
    MockNexus,
    PlatformTokenVendorFactory__factory,
    SignatureVerifier__factory,
    MockStakedTokenWithPrice,
    MockStakedTokenWithPrice__factory,
    QuestManager,
    MockEmissionController__factory,
    MockBPT,
    MockBPT__factory,
    MockBVault,
    MockBVault__factory,
    StakedTokenBPT__factory,
    StakedTokenBPT,
} from "types"
import { assertBNClose, DEAD_ADDRESS } from "index"
import { ONE_DAY, ONE_WEEK, ZERO_ADDRESS } from "@utils/constants"
import { BN, simpleToExactAmount } from "@utils/math"
import { expect } from "chai"
import { getTimestamp, increaseTime } from "@utils/time"
import { formatBytes32String } from "ethers/lib/utils"
import { BalConfig, UserStakingData } from "types/stakedToken"

interface Deployment {
    stakedToken: StakedTokenBPT
    questManager: QuestManager
    bpt: BPTDeployment
}

interface BPTDeployment {
    vault: MockBVault
    bpt: MockBPT
    bal: MockERC20
    underlying: MockERC20[]
}

describe("Staked Token BPT", () => {
    let sa: StandardAccounts
    let deployTime: BN

    let nexus: MockNexus
    let rewardToken: MockERC20
    let stakedToken: StakedTokenBPT
    let questManager: QuestManager
    let bpt: BPTDeployment

    console.log(`Staked contract size ${StakedTokenBPT__factory.bytecode.length / 2} bytes`)

    const deployBPT = async (mockMTA: MockERC20): Promise<BPTDeployment> => {
        const token2 = await new MockERC20__factory(sa.default.signer).deploy("Test Token 2", "TST2", 18, sa.default.address, 10000000)
        const mockBal = await new MockERC20__factory(sa.default.signer).deploy("Mock BAL", "mkBAL", 18, sa.default.address, 10000000)
        const bptLocal = await new MockBPT__factory(sa.default.signer).deploy("Balance Pool Token", "mBPT")
        const vault = await new MockBVault__factory(sa.default.signer).deploy()
        await mockMTA.approve(vault.address, simpleToExactAmount(100000))
        await token2.approve(vault.address, simpleToExactAmount(100000))
        await vault.addPool(
            bptLocal.address,
            [mockMTA.address, token2.address],
            [simpleToExactAmount(3.28), simpleToExactAmount(0.0002693)],
        )
        return {
            vault,
            bpt: bptLocal,
            bal: mockBal,
            underlying: [mockMTA, token2],
        }
    }

    const redeployStakedToken = async (useFakePrice = false): Promise<Deployment> => {
        deployTime = await getTimestamp()
        nexus = await new MockNexus__factory(sa.default.signer).deploy(sa.governor.address, DEAD_ADDRESS, DEAD_ADDRESS)
        await nexus.setRecollateraliser(sa.mockRecollateraliser.address)
        rewardToken = await new MockERC20__factory(sa.default.signer).deploy("Reward", "RWD", 18, sa.default.address, 10000000)
        const bptLocal = await deployBPT(rewardToken)

        const signatureVerifier = await new SignatureVerifier__factory(sa.default.signer).deploy()
        const questManagerLibraryAddresses = {
            "contracts/governance/staking/deps/SignatureVerifier.sol:SignatureVerifier": signatureVerifier.address,
        }
        const questManagerImpl = await new QuestManager__factory(questManagerLibraryAddresses, sa.default.signer).deploy(nexus.address)
        let data = questManagerImpl.interface.encodeFunctionData("initialize", [sa.questMaster.address, sa.questSigner.address])
        const questManagerProxy = await new AssetProxy__factory(sa.default.signer).deploy(questManagerImpl.address, DEAD_ADDRESS, data)

        const platformTokenVendorFactory = await new PlatformTokenVendorFactory__factory(sa.default.signer).deploy()
        const stakedTokenLibraryAddresses = {
            "contracts/rewards/staking/PlatformTokenVendorFactory.sol:PlatformTokenVendorFactory": platformTokenVendorFactory.address,
        }
        let sToken
        if (useFakePrice) {
            const stakedTokenFactory = new MockStakedTokenWithPrice__factory(stakedTokenLibraryAddresses, sa.default.signer)
            const stakedTokenImpl = await stakedTokenFactory.deploy(
                nexus.address,
                rewardToken.address,
                questManagerProxy.address,
                bptLocal.bpt.address,
                ONE_WEEK,
                ONE_DAY.mul(2),
            )
            data = stakedTokenImpl.interface.encodeFunctionData("initialize", [
                formatBytes32String("Staked Rewards"),
                formatBytes32String("stkRWD"),
                sa.mockRewardsDistributor.address,
            ])
            const stakedTokenProxy = await new AssetProxy__factory(sa.default.signer).deploy(stakedTokenImpl.address, DEAD_ADDRESS, data)
            sToken = stakedTokenFactory.attach(stakedTokenProxy.address) as any as StakedTokenBPT
        } else {
            const stakedTokenFactory = new StakedTokenBPT__factory(stakedTokenLibraryAddresses, sa.default.signer)
            const stakedTokenImpl = await stakedTokenFactory.deploy(
                nexus.address,
                rewardToken.address,
                questManagerProxy.address,
                bptLocal.bpt.address,
                ONE_WEEK,
                ONE_DAY.mul(2),
                [bptLocal.bal.address, bptLocal.vault.address],
                await bptLocal.vault.poolIds(bptLocal.bpt.address),
            )
            data = stakedTokenImpl.interface.encodeFunctionData("initialize", [
                formatBytes32String("Staked Rewards"),
                formatBytes32String("stkRWD"),
                sa.mockRewardsDistributor.address,
                sa.fundManager.address,
                44000,
            ])
            const stakedTokenProxy = await new AssetProxy__factory(sa.default.signer).deploy(stakedTokenImpl.address, DEAD_ADDRESS, data)
            sToken = stakedTokenFactory.attach(stakedTokenProxy.address) as StakedTokenBPT
        }

        const qMaster = QuestManager__factory.connect(questManagerProxy.address, sa.default.signer)
        await qMaster.connect(sa.governor.signer).addStakedToken(sToken.address)

        // Test: Add Emission Data
        const emissionController = await new MockEmissionController__factory(sa.default.signer).deploy()
        await emissionController.addStakingContract(sToken.address)
        await emissionController.setPreferences(65793)
        await sToken.connect(sa.governor.signer).setGovernanceHook(emissionController.address)

        return {
            stakedToken: sToken,
            questManager: qMaster,
            bpt: bptLocal,
        }
    }

    const snapBalData = async (): Promise<BalConfig> => {
        const balRecipient = await stakedToken.balRecipient()
        const keeper = await stakedToken.keeper()
        const pendingBPTFees = await stakedToken.pendingBPTFees()
        const priceCoefficient = await stakedToken.priceCoefficient()
        const lastPriceUpdateTime = await stakedToken.lastPriceUpdateTime()
        return {
            balRecipient,
            keeper,
            pendingBPTFees,
            priceCoefficient,
            lastPriceUpdateTime,
        }
    }

    const snapshotUserStakingData = async (user = sa.default.address, skipBalData = false): Promise<UserStakingData> => {
        const scaledBalance = await stakedToken.balanceOf(user)
        const votes = await stakedToken.getVotes(user)
        const earnedRewards = await stakedToken.earned(user)
<<<<<<< HEAD
        const numCheckpoints = await stakedToken.numCheckpoints(user)
        const rewardsBalance = await rewardToken.balanceOf(user)
        const userBalances = await stakedToken.balanceData(user)
=======
        const rewardTokenBalance = await rewardToken.balanceOf(user)
        const rawBalance = await stakedToken.balanceData(user)
>>>>>>> 6d82d220
        const userPriceCoeff = await stakedToken.userPriceCoeff(user)
        const questBalance = await questManager.balanceData(user)

        return {
            scaledBalance,
            votes,
            earnedRewards,
<<<<<<< HEAD
            numCheckpoints,
            rewardsBalance,
            userBalances,
=======
            rewardTokenBalance,
            rawBalance,
>>>>>>> 6d82d220
            userPriceCoeff,
            questBalance,
            balData: skipBalData ? null : await snapBalData(),
        }
    }

    before("Create Contract", async () => {
        const accounts = await ethers.getSigners()
        const mAssetMachine = await new MassetMachine().initAccounts(accounts)
        sa = mAssetMachine.sa
    })

    // '''..................................................................'''
    // '''....................    STAKEDTOKEN.DATA    ......................'''
    // '''..................................................................'''

    context("deploy and initialize", () => {
        before(async () => {
            ;({ stakedToken, questManager, bpt } = await redeployStakedToken())
        })
        it("post initialize", async () => {
            const data = await snapBalData()
            expect(await stakedToken.BAL()).eq(bpt.bal.address)
            expect(await stakedToken.balancerVault()).eq(bpt.vault.address)
            expect(await stakedToken.poolId()).eq(await bpt.vault.poolIds(bpt.bpt.address))
            expect(data.balRecipient).eq(sa.fundManager.address)
            expect(data.keeper).eq(ZERO_ADDRESS)
            expect(data.pendingBPTFees).eq(0)
            expect(data.priceCoefficient).eq(44000)
            expect(data.lastPriceUpdateTime).eq(0)
        })
    })

    // '''..................................................................'''
    // '''...................        BAL TOKENS       ......................'''
    // '''..................................................................'''

    context("claiming BAL rewards", () => {
        const balAirdrop = simpleToExactAmount(100)
        before(async () => {
            ;({ stakedToken, questManager, bpt } = await redeployStakedToken())
            await bpt.bal.transfer(stakedToken.address, balAirdrop)
        })
        it("should allow governor to set bal recipient", async () => {
            await expect(stakedToken.setBalRecipient(sa.fundManager.address)).to.be.revertedWith("Only governor can execute")
            const tx = stakedToken.connect(sa.governor.signer).setBalRecipient(sa.fundManager.address)
            await expect(tx).to.emit(stakedToken, "BalRecipientChanged").withArgs(sa.fundManager.address)
            expect(await stakedToken.balRecipient()).to.eq(sa.fundManager.address)
        })
        it("should allow BAL tokens to be claimed", async () => {
            const balBefore = await bpt.bal.balanceOf(sa.fundManager.address)
            const tx = stakedToken.claimBal()
            await expect(tx).to.emit(stakedToken, "BalClaimed")
            const balAfter = await bpt.bal.balanceOf(sa.fundManager.address)
            expect(balAfter.sub(balBefore)).eq(balAirdrop)
        })
    })

    // '''..................................................................'''
    // '''........................    FEES ETC    ..........................'''
    // '''..................................................................'''

    context("collecting fees", () => {
        const stakeAmount = simpleToExactAmount(100)
        const expectedFees = stakeAmount.sub(stakeAmount.mul(1000).div(1075))
        let data: UserStakingData
        let expectedMTA: BN
        before(async () => {
            ;({ stakedToken, questManager, bpt } = await redeployStakedToken())
            await bpt.bpt.approve(stakedToken.address, stakeAmount)
            await stakedToken["stake(uint256)"](stakeAmount)
            await stakedToken.startCooldown(stakeAmount)
            await increaseTime(ONE_WEEK.add(1))
            await stakedToken.withdraw(stakeAmount, sa.default.address, true, true)
            data = await snapshotUserStakingData()
            expectedMTA = expectedFees.mul(data.balData.priceCoefficient).div(12000)
        })
        it("should collect 7.5% as fees", async () => {
            expect(await stakedToken.pendingAdditionalReward()).eq(0)
            expect(data.balData.pendingBPTFees).eq(expectedFees)
        })
        it("should convert fees back into $MTA", async () => {
            const bptBalBefore = await bpt.bpt.balanceOf(stakedToken.address)
            const mtaBalBefore = await rewardToken.balanceOf(stakedToken.address)
            const tx = stakedToken.convertFees()
            // it should emit the event
            await expect(tx).to.emit(stakedToken, "FeesConverted")
            const dataAfter = await snapshotUserStakingData()
            // should reset the pendingFeesBPT var to 1
            expect(dataAfter.balData.pendingBPTFees).eq(1)
            // should add the new fees to headlessstakingrewards
            expect(await stakedToken.pendingAdditionalReward()).gt(expectedMTA)

            // should burn bpt and receive mta
            const bptBalAfter = await bpt.bpt.balanceOf(stakedToken.address)
            const mtaBalAfter = await rewardToken.balanceOf(stakedToken.address)
            expect(mtaBalAfter.sub(mtaBalBefore)).gt(expectedMTA)
            expect(mtaBalAfter).eq(await stakedToken.pendingAdditionalReward())
            expect(bptBalBefore.sub(bptBalAfter)).eq(expectedFees.sub(1))
        })
        it("should add the correct amount of fees, and deposit to the vendor when notifying", async () => {
            await stakedToken.connect(sa.mockRewardsDistributor.signer).notifyRewardAmount(0)
            expect(await rewardToken.balanceOf(stakedToken.address)).eq(1)
            expect(await stakedToken.pendingAdditionalReward()).eq(1)
        })
        it("should fail if there is nothing to collect", async () => {
            await expect(stakedToken.convertFees()).to.be.revertedWith("Must have something to convert")
        })
    })

    // '''..................................................................'''
    // '''...................    PRICE COEFFICIENT    ......................'''
    // '''..................................................................'''

    context("setting keeper", () => {
        before(async () => {
            ;({ stakedToken, questManager, bpt } = await redeployStakedToken())
        })
        it("should allow governance to set keeper", async () => {
            await expect(stakedToken.setKeeper(sa.default.address)).to.be.revertedWith("Only governor can execute")
            const tx = stakedToken.connect(sa.governor.signer).setKeeper(sa.default.address)
            await expect(tx).to.emit(stakedToken, "KeeperUpdated").withArgs(sa.default.address)
            expect(await stakedToken.keeper()).to.eq(sa.default.address)
        })
    })

    context("fetching live priceCoeff", () => {
        before(async () => {
            ;({ stakedToken, questManager, bpt } = await redeployStakedToken())
        })
        it("should fail if not called by governor or keeper", async () => {
            await expect(stakedToken.fetchPriceCoefficient()).to.be.revertedWith("Gov or keeper")
        })
        it("should allow govenror or keeper to fetch new price Coeff", async () => {
            const newPrice = await stakedToken.getProspectivePriceCoefficient()
            expect(newPrice).gt(30000)
            expect(newPrice).lt(55000)
            const tx = stakedToken.connect(sa.governor.signer).fetchPriceCoefficient()
            await expect(tx).to.emit(stakedToken, "PriceCoefficientUpdated").withArgs(newPrice)
            const timeNow = await getTimestamp()
            expect(await stakedToken.priceCoefficient()).eq(newPrice)
            assertBNClose(await stakedToken.lastPriceUpdateTime(), timeNow, 3)
        })
        it("should fail to set more than once per 14 days", async () => {
            await expect(stakedToken.connect(sa.governor.signer).fetchPriceCoefficient()).to.be.revertedWith("Max 1 update per 14 days")
        })
        it("should fail to set if the diff is < 5%", async () => {
            await increaseTime(ONE_WEEK.mul(2).add(1))
            await expect(stakedToken.connect(sa.governor.signer).fetchPriceCoefficient()).to.be.revertedWith("Must be > 5% diff")
        })
        it("should fail if its's out of bounds", async () => {
            await bpt.vault.setUnitsPerBpt(bpt.bpt.address, [simpleToExactAmount(0.5), simpleToExactAmount(0.0002693)])
            let priceCoeff = await stakedToken.getProspectivePriceCoefficient()
            expect(priceCoeff).eq(6250)
            await expect(stakedToken.connect(sa.governor.signer).fetchPriceCoefficient()).to.be.revertedWith("Out of bounds")

            await bpt.vault.setUnitsPerBpt(bpt.bpt.address, [simpleToExactAmount(6.5), simpleToExactAmount(0.0002693)])
            priceCoeff = await stakedToken.getProspectivePriceCoefficient()
            expect(priceCoeff).eq(81250)
            await expect(stakedToken.connect(sa.governor.signer).fetchPriceCoefficient()).to.be.revertedWith("Out of bounds")

            await bpt.vault.setUnitsPerBpt(bpt.bpt.address, [simpleToExactAmount(4.2), simpleToExactAmount(0.0002693)])
            priceCoeff = await stakedToken.getProspectivePriceCoefficient()
            expect(priceCoeff).eq(52500)
            await stakedToken.connect(sa.governor.signer).fetchPriceCoefficient()
            expect(await stakedToken.priceCoefficient()).eq(priceCoeff)
        })
    })

    context("when a StakedToken has price coefficient", () => {
        const stakedAmount = simpleToExactAmount(1000)
        let mockStakedToken: MockStakedTokenWithPrice
        before(async () => {
            ;({ stakedToken, bpt, questManager } = await redeployStakedToken(true))
            mockStakedToken = stakedToken as any as MockStakedTokenWithPrice
            await bpt.bpt.connect(sa.default.signer).approve(mockStakedToken.address, stakedAmount.mul(3))
        })
        it("should allow basic staking and save coeff to users acc", async () => {
            await mockStakedToken["stake(uint256)"](stakedAmount)
            const data = await snapshotUserStakingData(sa.default.address, true)
            expect(data.userPriceCoeff).eq(10000)
            expect(data.votes).eq(stakedAmount)
        })
        it("should allow setting of a new priceCoeff", async () => {
            await mockStakedToken.setPriceCoefficient(15000)
            expect(await mockStakedToken.priceCoefficient()).eq(15000)
        })
        it("should update the users balance when they claim rewards", async () => {
            await mockStakedToken["claimReward()"]()
            const data = await snapshotUserStakingData(sa.default.address, true)
            expect(data.userPriceCoeff).eq(15000)
            expect(data.votes).eq(stakedAmount.mul(3).div(2))
        })
        it("should update the users balance when they stake more", async () => {
            await mockStakedToken.setPriceCoefficient(10000)
            await mockStakedToken["stake(uint256)"](stakedAmount)
            const data = await snapshotUserStakingData(sa.default.address, true)
            expect(data.userPriceCoeff).eq(10000)
            expect(data.votes).eq(stakedAmount.mul(2))
        })
    })
})<|MERGE_RESOLUTION|>--- conflicted
+++ resolved
@@ -171,14 +171,9 @@
         const scaledBalance = await stakedToken.balanceOf(user)
         const votes = await stakedToken.getVotes(user)
         const earnedRewards = await stakedToken.earned(user)
-<<<<<<< HEAD
         const numCheckpoints = await stakedToken.numCheckpoints(user)
-        const rewardsBalance = await rewardToken.balanceOf(user)
-        const userBalances = await stakedToken.balanceData(user)
-=======
         const rewardTokenBalance = await rewardToken.balanceOf(user)
         const rawBalance = await stakedToken.balanceData(user)
->>>>>>> 6d82d220
         const userPriceCoeff = await stakedToken.userPriceCoeff(user)
         const questBalance = await questManager.balanceData(user)
 
@@ -186,14 +181,9 @@
             scaledBalance,
             votes,
             earnedRewards,
-<<<<<<< HEAD
             numCheckpoints,
-            rewardsBalance,
-            userBalances,
-=======
             rewardTokenBalance,
             rawBalance,
->>>>>>> 6d82d220
             userPriceCoeff,
             questBalance,
             balData: skipBalData ? null : await snapBalData(),
