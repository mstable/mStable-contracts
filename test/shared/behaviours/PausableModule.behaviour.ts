--- conflicted
+++ resolved
@@ -19,39 +19,32 @@
         });
     });
 
-<<<<<<< HEAD
     describe("pausing", async () => {
         it("should succeed when called by the Governor", async () => {
             const tx = await ctx.module.pause({ from: sa.governor });
-            expectEvent.inLogs(tx.logs, "Paused", { account: sa.governor });
+            expectEvent(tx.receipt, "Paused", { account: sa.governor });
             await this.shouldBePaused(ctx.module, true);
         });
 
         it("should reject call by the non-Governor", async () => {
             await this.shouldBePaused(ctx.module, false);
-            await shouldFail.reverting.withMessage(
-                ctx.module.pause({ from: sa.other }),
-                "Only governor can execute",
-            );
+            await expectRevert(ctx.module.pause({ from: sa.other }), "Only governor can execute");
             await this.shouldBePaused(ctx.module, false);
         });
 
         it("call should execute when not paused", async () => {
             await this.shouldBePaused(ctx.module, false);
             const tx = await ctx.module.pause({ from: sa.governor });
-            expectEvent.inLogs(tx.logs, "Paused", { account: sa.governor });
+            expectevent(tx.receipt, "Paused", { account: sa.governor });
             await this.shouldBePaused(ctx.module, true);
         });
 
         it("reject call if already paused", async () => {
             await this.shouldBePaused(ctx.module, false);
             const tx = await ctx.module.pause({ from: sa.governor });
-            expectEvent.inLogs(tx.logs, "Paused", { account: sa.governor });
+            expectevent(tx.receipt, "Paused", { account: sa.governor });
             await this.shouldBePaused(ctx.module, true);
-            await shouldFail.reverting.withMessage(
-                ctx.module.pause({ from: sa.governor }),
-                "Pausable: paused",
-            );
+            await expectRevert(ctx.module.pause({ from: sa.governor }), "Pausable: paused");
             await this.shouldBePaused(ctx.module, true);
         });
     });
@@ -59,129 +52,36 @@
     describe("un-pausing", async () => {
         it("should succeed when called by the Governor", async () => {
             let tx = await ctx.module.pause({ from: sa.governor });
-            expectEvent.inLogs(tx.logs, "Paused", { account: sa.governor });
+            expectevent(tx.receipt, "Paused", { account: sa.governor });
             await this.shouldBePaused(ctx.module, true);
             tx = await ctx.module.unpause({ from: sa.governor });
-            expectEvent.inLogs(tx.logs, "Unpaused", { account: sa.governor });
+            expectevent(tx.receipt, "Unpaused", { account: sa.governor });
             await this.shouldBePaused(ctx.module, false);
-=======
-    describe("pause()", async () => {
-        describe("should succeed", async () => {
-            it("when called by the Governor", async () => {
-                const tx = await ctx.module.pause({ from: sa.governor });
-                expectEvent(tx.receipt, "Paused", { account: sa.governor });
-                await this.shouldBePaused(ctx.module, true);
-            });
-
-            it("when called by the Governor and not paused", async () => {
-                await this.shouldBePaused(ctx.module, false);
-                const tx = await ctx.module.pause({ from: sa.governor });
-                expectEvent(tx.receipt, "Paused", { account: sa.governor });
-                await this.shouldBePaused(ctx.module, true);
-            });
-        });
-
-        describe("should fail", async () => {
-            it("when called by the non-Governor", async () => {
-                await this.shouldBePaused(ctx.module, false);
-                await expectRevert(
-                    ctx.module.pause({ from: sa.other }),
-                    "Only governor can execute",
-                );
-                await this.shouldBePaused(ctx.module, false);
-            });
-
-            it("when called by the Governor, but already paused", async () => {
-                await this.shouldBePaused(ctx.module, false);
-                const tx = await ctx.module.pause({ from: sa.governor });
-                expectEvent(tx.receipt, "Paused", { account: sa.governor });
-                await this.shouldBePaused(ctx.module, true);
-                await expectRevert(
-                    ctx.module.pause({ from: sa.governor }),
-                    "Pausable: paused",
-                );
-                await this.shouldBePaused(ctx.module, true);
-            });
-        });
-    });
-
-    describe("unpause()", async () => {
-        describe("should succeed", async () => {
-            it("when called by the Governor", async () => {
-                let tx = await ctx.module.pause({ from: sa.governor });
-                expectEvent(tx.receipt, "Paused", { account: sa.governor });
-                await this.shouldBePaused(ctx.module, true);
-                tx = await ctx.module.unpause({ from: sa.governor });
-                expectEvent(tx.receipt, "Unpaused", { account: sa.governor });
-                await this.shouldBePaused(ctx.module, false);
-            });
-
-            it("when called by the Governor and paused", async () => {
-                await this.shouldBePaused(ctx.module, false);
-                let tx = await ctx.module.pause({ from: sa.governor });
-                expectEvent(tx.receipt, "Paused", { account: sa.governor });
-                await this.shouldBePaused(ctx.module, true);
-                tx = await ctx.module.unpause({ from: sa.governor });
-                expectEvent(tx.receipt, "Unpaused", { account: sa.governor });
-                await this.shouldBePaused(ctx.module, false);
-            });
->>>>>>> 069bb10c
         });
         it("should fail when called by the non-Governor", async () => {
             await this.shouldBePaused(ctx.module, false);
             const tx = await ctx.module.pause({ from: sa.governor });
-            expectEvent.inLogs(tx.logs, "Paused", { account: sa.governor });
+            expectevent(tx.receipt, "Paused", { account: sa.governor });
             await this.shouldBePaused(ctx.module, true);
 
-<<<<<<< HEAD
-            await shouldFail.reverting.withMessage(
-                ctx.module.unpause({ from: sa.other }),
-                "Only governor can execute",
-            );
+            await expectRevert(ctx.module.unpause({ from: sa.other }), "Only governor can execute");
             await this.shouldBePaused(ctx.module, true);
         });
 
         it("should execute only when paused", async () => {
             await this.shouldBePaused(ctx.module, false);
             let tx = await ctx.module.pause({ from: sa.governor });
-            expectEvent.inLogs(tx.logs, "Paused", { account: sa.governor });
+            expectevent(tx.receipt, "Paused", { account: sa.governor });
             await this.shouldBePaused(ctx.module, true);
             tx = await ctx.module.unpause({ from: sa.governor });
-            expectEvent.inLogs(tx.logs, "Unpaused", { account: sa.governor });
+            expectevent(tx.receipt, "Unpaused", { account: sa.governor });
             await this.shouldBePaused(ctx.module, false);
         });
 
         it("should reject if already unpaused", async () => {
             await this.shouldBePaused(ctx.module, false);
-            await shouldFail.reverting.withMessage(
-                ctx.module.unpause({ from: sa.governor }),
-                "Pausable: not paused",
-            );
+            await expectRevert(ctx.module.unpause({ from: sa.governor }), "Pausable: not paused");
             await this.shouldBePaused(ctx.module, false);
-=======
-        describe("should fail", async () => {
-            it("when called by the non-Governor", async () => {
-                await this.shouldBePaused(ctx.module, false);
-                const tx = await ctx.module.pause({ from: sa.governor });
-                expectEvent(tx.receipt, "Paused", { account: sa.governor });
-                await this.shouldBePaused(ctx.module, true);
-
-                await expectRevert(
-                    ctx.module.unpause({ from: sa.other }),
-                    "Only governor can execute",
-                );
-                await this.shouldBePaused(ctx.module, true);
-            });
-
-            it("when called by the Governor, but already unpaused", async () => {
-                await this.shouldBePaused(ctx.module, false);
-                await expectRevert(
-                    ctx.module.unpause({ from: sa.governor }),
-                    "Pausable: not paused",
-                );
-                await this.shouldBePaused(ctx.module, false);
-            });
->>>>>>> 069bb10c
         });
     });
 
