import {
    MockInitializableModuleInstance,
    MockModuleInstance,
    MockNexusInstance,
} from "types/generated";
import { StandardAccounts, SystemMachine } from "@utils/machines";
import { BN } from "@utils/tools";
import { constants, expectEvent, expectRevert } from "@openzeppelin/test-helpers";
import envSetup from "@utils/env_setup";
import { ZERO_ADDRESS } from "@utils/constants";
import shouldBehaveLikeModule from "./behaviours/Module.behaviour";

const MockInitializableModule = artifacts.require("MockInitializableModule");
const MockNexus = artifacts.require("MockNexus");

const { expect, assert } = envSetup.configure();

contract("InitializableModule", async (accounts) => {
    const ctx: { module?: MockInitializableModuleInstance } = {};
    const sa = new StandardAccounts(accounts);
    let nexus: MockNexusInstance;
    const proxyAdmin = sa.dummy1;
    const governanceAddr = sa.dummy2;
    const managerAddr = sa.dummy3;

    before("before all", async () => {
        // create New Nexus
        nexus = await MockNexus.new(sa.governor, governanceAddr, managerAddr);
        nexus.setProxyAdmin(proxyAdmin);
    });
    beforeEach("before each", async () => {
        const initializedModule = await MockInitializableModule.new();
        await initializedModule.initialize(nexus.address);
        ctx.module = initializedModule;
    });

    shouldBehaveLikeModule(ctx as Required<typeof ctx>, sa);

    describe("should succeed", async () => {
        it("and return governor address", async () => {
            const governor = await ctx.module.governor();
            expect(governor).to.not.equal(ZERO_ADDRESS);
            const nexusGovernor = await nexus.governor();
            expect(nexusGovernor).to.equal(governor);
        });

        it("and return governance address", async () => {
            const governance = await ctx.module.governance();
            expect(governance).to.not.equal(ZERO_ADDRESS);
            const nexusGovernance = await nexus.getModule(web3.utils.keccak256("Governance"));
            expect(nexusGovernance).to.equal(governance);
        });

        it("and return proxyAdmin address", async () => {
            const proxyAdminAddr = await ctx.module.proxyAdmin();
            expect(proxyAdminAddr).to.not.equal(ZERO_ADDRESS);
            const nexusProxyAdmin = await nexus.getModule(web3.utils.keccak256("ProxyAdmin"));
            expect(nexusProxyAdmin).to.equal(proxyAdminAddr);
        });

        it("and return staking address", async () => {
            const staking = await ctx.module.staking();
            expect(staking).to.not.equal(ZERO_ADDRESS);
            const nexusStaking = await nexus.getModule(web3.utils.keccak256("Staking"));
            expect(nexusStaking).to.equal(staking);
        });

        it("and return metaToken address", async () => {
            const metaToken = await ctx.module.metaToken();
            expect(metaToken).to.not.equal(ZERO_ADDRESS);
            const nexusMetaToken = await nexus.getModule(web3.utils.keccak256("MetaToken"));
            expect(nexusMetaToken).to.equal(metaToken);
        });

        it("and return oracleHub address", async () => {
            const oracleHub = await ctx.module.oracleHub();
            expect(oracleHub).to.not.equal(ZERO_ADDRESS);
            const nexusOracleHub = await nexus.getModule(web3.utils.keccak256("OracleHub"));
            expect(nexusOracleHub).to.equal(oracleHub);
        });

        it("and return manager address", async () => {
            const manager = await ctx.module.manager();
            expect(manager).to.not.equal(ZERO_ADDRESS);
            const nexusManager = await nexus.getModule(web3.utils.keccak256("Manager"));
            expect(nexusManager).to.equal(manager);
        });

        it("and return SavingsManager address", async () => {
            const savingsManager = await ctx.module.savingsManager();
            expect(savingsManager).to.not.equal(ZERO_ADDRESS);
            const nexusSavingsManager = await nexus.getModule(
                web3.utils.keccak256("SavingsManager"),
            );
            expect(nexusSavingsManager).to.equal(savingsManager);
        });

        it("and return recollateraliser address", async () => {
            const recollateraliser = await ctx.module.recollateraliser();
            expect(recollateraliser).to.not.equal(ZERO_ADDRESS);
            const nexusRecollateraliser = await nexus.getModule(
                web3.utils.keccak256("Recollateraliser"),
            );
            expect(nexusRecollateraliser).to.equal(recollateraliser);
        });

        it("when shouldAllowOnlyGovernor() called by Governor", async () => {
            let temp = await ctx.module.temp();
            expect(new BN(0)).to.bignumber.equal(temp);
            await ctx.module.shouldAllowOnlyGovernor({ from: sa.governor });
            temp = await ctx.module.temp();
            expect(new BN(1)).to.bignumber.equal(temp);
        });

        it("when shouldAllowOnlyGovernance() called by Governor address", async () => {
            let temp = await ctx.module.temp();
            expect(new BN(0)).to.bignumber.equal(temp);
            await ctx.module.shouldAllowOnlyGovernance({ from: sa.governor });
            temp = await ctx.module.temp();
            expect(new BN(2)).to.bignumber.equal(temp);
        });

        it("when shouldAllowOnlyGovernance() called by Governance address", async () => {
            let temp = await ctx.module.temp();
            expect(new BN(0)).to.bignumber.equal(temp);
            await ctx.module.shouldAllowOnlyGovernance({ from: governanceAddr });
            temp = await ctx.module.temp();
            expect(new BN(2)).to.bignumber.equal(temp);
        });

        it("when shouldAllowOnlyManager() called by Manager", async () => {
            let temp = await ctx.module.temp();
            expect(new BN(0)).to.bignumber.equal(temp);
            await ctx.module.shouldAllowOnlyManager({ from: managerAddr });
            temp = await ctx.module.temp();
            expect(new BN(3)).to.bignumber.equal(temp);
        });

        it("when shouldAllowOnlyProxyAdmin() called by proxyAdmin", async () => {
            let temp = await ctx.module.temp();
            expect(new BN(0)).to.bignumber.equal(temp);
            await ctx.module.shouldAllowOnlyProxyAdmin({ from: proxyAdmin });
            temp = await ctx.module.temp();
            expect(new BN(4)).to.bignumber.equal(temp);
        });
    });

    describe("should fail", async () => {
        it("if initialized with null Nexus address", async () => {
<<<<<<< HEAD
            let newModule = await MockInitializableModule.new();
=======
            const newModule = await MockInitializableModule.new();
>>>>>>> a20be1b4
            await expectRevert(newModule.initialize(ZERO_ADDRESS), "Nexus address is zero");
            await newModule.initialize(sa.dummy1);
        });

        it("when shouldAllowOnlyGovernor() called by other", async () => {
            let temp = await ctx.module.temp();
            expect(new BN(0)).to.bignumber.equal(temp);
            await expectRevert(
                ctx.module.shouldAllowOnlyGovernor({ from: sa.other }),
                "Only governor can execute",
            );
            temp = await ctx.module.temp();
            expect(new BN(0)).to.bignumber.equal(temp);
        });

        it("when shouldAllowOnlyGovernance() called by other", async () => {
            let temp = await ctx.module.temp();
            expect(new BN(0)).to.bignumber.equal(temp);
            await expectRevert(
                ctx.module.shouldAllowOnlyGovernance({ from: sa.other }),
                "Only governance can execute",
            );
            temp = await ctx.module.temp();
            expect(new BN(0)).to.bignumber.equal(temp);
        });

        it("when shouldAllowOnlyManager() called by other", async () => {
            let temp = await ctx.module.temp();
            expect(new BN(0)).to.bignumber.equal(temp);
            await expectRevert(
                ctx.module.shouldAllowOnlyManager({ from: sa.other }),
                "Only manager can execute",
            );
            temp = await ctx.module.temp();
            expect(new BN(0)).to.bignumber.equal(temp);
        });

        it("when shouldAllowOnlyProxyAdmin() called by other", async () => {
            let temp = await ctx.module.temp();
            expect(new BN(0)).to.bignumber.equal(temp);
            await expectRevert(
                ctx.module.shouldAllowOnlyProxyAdmin({ from: sa.other }),
                "Only ProxyAdmin can execute",
            );
            temp = await ctx.module.temp();
            expect(new BN(0)).to.bignumber.equal(temp);
        });
    });
});<|MERGE_RESOLUTION|>--- conflicted
+++ resolved
@@ -147,11 +147,7 @@
 
     describe("should fail", async () => {
         it("if initialized with null Nexus address", async () => {
-<<<<<<< HEAD
-            let newModule = await MockInitializableModule.new();
-=======
             const newModule = await MockInitializableModule.new();
->>>>>>> a20be1b4
             await expectRevert(newModule.initialize(ZERO_ADDRESS), "Nexus address is zero");
             await newModule.initialize(sa.dummy1);
         });
