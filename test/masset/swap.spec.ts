import { Signer } from "ethers"
import { ethers } from "hardhat"
import { expect } from "chai"

import { simpleToExactAmount, BN } from "@utils/math"
import { MassetDetails, MassetMachine, StandardAccounts, Account } from "@utils/machines"
import { Masset, MockERC20 } from "types/generated"
import { fullScale, ratioScale, ZERO_ADDRESS } from "@utils/constants"
import { assertBNSlightlyGTPercent, assertBasketIsHealthy } from "@utils/assertions"
import { BassetStatus } from "@utils/mstable-objects"

// (AS) - test cases to add:
//  - whenHealthy flag
//  - asserting swapoutput < min qty by setting `multiplier` on MockValidator
describe("Masset - Swap", () => {
    let sa: StandardAccounts
    let mAssetMachine: MassetMachine

    let details: MassetDetails

    /**
     * @dev (Re)Sets the local variables for this test file
     * @param seedBasket mints 25 tokens for each bAsset
     * @param useTransferFees enables transfer fees on bAssets [2,3].
     */
    const runSetup = async (
        seedBasket = true,
        useTransferFees = false,
        useLendingMarkets = false,
        weights: number[] = [25, 25, 25, 25],
    ): Promise<void> => {
        details = await mAssetMachine.deployMasset(useLendingMarkets, useTransferFees)
        if (seedBasket) {
            await mAssetMachine.seedWithWeightings(details, weights)
        }
    }

    before("Init contract", async () => {
        const accounts = await ethers.getSigners()
        mAssetMachine = await new MassetMachine().initAccounts(accounts)
        sa = mAssetMachine.sa

        await runSetup()
    })

    /**
     * @dev Asserts that both 'swap' and 'getSwapOutput' fail for a given reason
     * @param mAsset Masset instance upon which to call swap
     * @param inputBasset Basset to swap out of
     * @param outputAsset Asset to swap in to
     * @param inputQuantity Whole units to swap out of
     * @param expectedReason What is the failure response of the contract?
     * @param sender Who should send the tx? Or default
     * @param recipient Who should receive the output? Or default
     * @param callSwapOutput Should this check be ran on 'getSwapOutput' too?
     * @param swapOutputRevertExpected Should 'getSwapOutput' revert? If so, set this to true
     * @param quantitiesAreExact false (default) if the input and min output quantities need to be converted to base units
     */
    const assertFailedSwap = async (
        mAssetContract: Masset,
        inputBasset: MockERC20,
        outputAsset: MockERC20,
        inputQuantity: string | BN | number,
        minOutputQuantity: string | BN | number,
        expectedReason: string,
        sender: Signer = sa.default.signer,
        recipient: string = sa.default.address,
        callSwapOutput = true,
        swapOutputRevertExpected = false,
        swapOutputExpected: string | BN | number = 0,
        quantitiesAreExact = false,
    ): Promise<void> => {
        const mAsset = mAssetContract.connect(sender)
        const approval: BN = await mAssetMachine.approveMasset(inputBasset, mAsset, inputQuantity, sa.default.signer, quantitiesAreExact)

        const outputDecimals = await outputAsset.decimals()
        const minOutputQuantityExact = quantitiesAreExact
            ? BN.from(minOutputQuantity)
            : simpleToExactAmount(minOutputQuantity, outputDecimals)

        // Expect the swap to revert
        await expect(
            mAsset.swap(inputBasset.address, outputAsset.address, approval, minOutputQuantityExact, recipient),
            `swap tx should revert with "${expectedReason}"`,
        ).to.be.revertedWith(expectedReason)

        // If swap fails, then we would expect swap output to fail for the same reason,
        // instead of reverting, it generally returns a response
        if (callSwapOutput) {
            if (swapOutputRevertExpected) {
                await expect(
                    mAsset.getSwapOutput(inputBasset.address, outputAsset.address, approval),
                    `getSwapOutput call should revert with "${expectedReason}"`,
                ).to.be.revertedWith(expectedReason)
            } else {
                const swapOutputExpectedExact = quantitiesAreExact
                    ? BN.from(swapOutputExpected)
                    : simpleToExactAmount(swapOutputExpected, outputDecimals)
                const output = await mAsset.getSwapOutput(inputBasset.address, outputAsset.address, approval)
                expect(output, "getSwapOutput call output").eq(swapOutputExpectedExact)
            }
        }
    }

    /**
     * @dev Asserts that a swap meets the basic validation conditions, i.e. updates
     * state and affects actors balances in the correct manner
     * @param md Object containing relevant base level contract info on system
     * @param inputBasset Asset to use as input
     * @param outputAsset Asset to use as output
     * @param inputQuantity Whole units to swap out of
     * @param expectSwapFee Should this swap incur a fee?
     * @param recipient Specify a recipient if desired, else default
     * @param sender Specify a sender if desired, else default
     * @param ignoreHealthAssertions Ignore deep basket state validation?
     * @param swapQuantityIsExact true if the inputQuantity does not been to be converted to base units
     */
    const assertSwap = async (
        md: MassetDetails,
        inputBasset: MockERC20,
        outputAsset: MockERC20,
        inputQuantity: BN | number,
        recipient: string = sa.default.address,
        sender: Account = sa.default,
        ignoreHealthAssertions = false,
        swapQuantityIsExact = false,
        minOutputQuantity: BN | number = 1,
    ): Promise<BN> => {
        const { platform } = md
        const mAsset = md.mAsset.connect(sender.signer)

        // 1. Assert all state is currently valid and prepare objects
        if (!ignoreHealthAssertions) await assertBasketIsHealthy(mAssetMachine, md)

        //    Get basic before data about the actors balances
        const swapperInputBalBefore = await inputBasset.balanceOf(sender.address)
        const recipientOutputBalBefore = await outputAsset.balanceOf(recipient)

        //    Get basic before data on the swap assets
        const inputBassetBefore = await mAssetMachine.getBasset(details, inputBasset.address)
        const outputBassetBefore = await mAssetMachine.getBasset(details, outputAsset.address)
        const { surplus: surplusBefore } = await mAsset.data()

        // 2. Do the necessary approvals and make the calls
        const approval0: BN = await mAssetMachine.approveMasset(
            inputBasset,
            mAsset,
            BN.from(inputQuantity),
            sender.signer,
            swapQuantityIsExact,
        )

        //    Call the swap output function to check if results match
        const expectedOutputValue = await mAsset.getSwapOutput(inputBasset.address, outputAsset.address, approval0)

        // 3. Calculate expected responses
        const inputQuantityExact = approval0

<<<<<<< HEAD
        let fee = BN.from(0)
        let scaledFee = BN.from(0)
        let feeRate = BN.from(0)
        //    If there is a fee expected, then deduct it from output
        if (expectSwapFee) {
            feeRate = await mAsset.swapFee()
            expect(feeRate, "fee rate > 0").gt(BN.from(0))
            expect(feeRate, "fee rate < fullScale / 50").lt(fullScale.div(BN.from(50)))
            fee = expectedOutputValue.mul(fullScale).div(fullScale.sub(feeRate)).sub(expectedOutputValue)
            expect(fee, "fee > 0").gt(BN.from(0))
            scaledFee = fee.mul(BN.from(outputBassetBefore.ratio)).div(ratioScale)
        }
=======
>>>>>>> 4cf43453
        //     Expect to be used in cache
        const platformInteractionIn = await MassetMachine.getPlatformInteraction(mAsset, "deposit", approval0, inputBassetBefore)
        const platformInteractionOut = await MassetMachine.getPlatformInteraction(
            mAsset,
            "withdrawal",
            expectedOutputValue,
            outputBassetBefore,
        )

        // FIXME can await when Waffle 3.2.2 is included in @nomiclabs/hardhat-waffle
        // https://github.com/EthWorks/Waffle/issues/119
        const swapTx = mAsset.swap(inputBasset.address, outputAsset.address, approval0, minOutputQuantity, recipient)

        // 4. Validate any basic events that should occur
        // Swapped event
        await expect(swapTx).to.emit(mAsset, "Swapped")
        // .withArgs(sender.address, inputBasset.address, outputAsset.address, expectedOutputValue, scaledFee, recipient)
        const { events } = await (await swapTx).wait()
        const swappedEvent = events.find((e) => e.event === "Swapped")
        expect(swappedEvent.args[0]).to.eq(sender.address)
        expect(swappedEvent.args[1]).to.eq(inputBasset.address)
        expect(swappedEvent.args[2]).to.eq(outputAsset.address)
        expect(swappedEvent.args[3]).to.eq(expectedOutputValue)
        const scaledFee = swappedEvent.args[4]
        expect(swappedEvent.args[5]).to.eq(recipient)

        // Input Transfer event
        await expect(swapTx, "Transfer event for input bAsset from sender to platform integration or mAsset")
            .to.emit(inputBasset, "Transfer")
            .withArgs(sender.address, inputBassetBefore.integrator ? inputBassetBefore.integratorAddr : mAsset.address, inputQuantityExact)
        await expect(swapTx, "Transfer event for output bAsset from platform integration or mAsset to recipient")
            .to.emit(outputAsset, "Transfer")
            .withArgs(outputBassetBefore.integrator ? outputBassetBefore.integratorAddr : mAsset.address, recipient, expectedOutputValue)
        await swapTx

        const inputIntegratorBalAfter = await inputBassetBefore.contract.balanceOf(
            inputBassetBefore.integrator ? inputBassetBefore.integratorAddr : mAsset.address,
        )
        expect(inputIntegratorBalAfter, "Input destination raw balance").eq(platformInteractionIn.rawBalance)
        const outputIntegratorBalAfter = await outputBassetBefore.contract.balanceOf(
            outputBassetBefore.integrator ? outputBassetBefore.integratorAddr : mAsset.address,
        )
        expect(outputIntegratorBalAfter, "Output source raw balance").eq(platformInteractionOut.rawBalance)

        // 5. Validate output state
        //  Input
        //    Lending market
        if (platformInteractionIn.expectInteraction) {
            await expect(swapTx)
                .to.emit(platform, "Deposit")
                .withArgs(inputBasset.address, inputBassetBefore.pToken, platformInteractionIn.amount)
        }
        //    Sender should have less input bAsset after
        const swapperBassetBalAfter = await inputBasset.balanceOf(sender.address)
        expect(swapperBassetBalAfter, "swapperBassetBalAfter incorrect").eq(swapperInputBalBefore.sub(inputQuantityExact))
        //    VaultBalance should update for input bAsset
        const inputBassetAfter = await mAsset.getBasset(inputBasset.address)
        expect(BN.from(inputBassetAfter.bData.vaultBalance), "inputBassetAfter incorrect").eq(
            BN.from(inputBassetBefore.vaultBalance).add(inputQuantityExact),
        )

        //  Output
        //    Lending market
        if (platformInteractionOut.expectInteraction) {
            await expect(swapTx)
                .to.emit(platform, "PlatformWithdrawal")
                .withArgs(outputAsset.address, outputBassetBefore.pToken, platformInteractionOut.amount, expectedOutputValue)
        } else if (platformInteractionOut.hasLendingMarket) {
            await expect(swapTx).to.emit(platform, "Withdrawal").withArgs(outputAsset.address, ZERO_ADDRESS, expectedOutputValue)
        }
        //    Recipient should have output asset quantity after (minus fee)
        const recipientBalAfter = await outputAsset.balanceOf(recipient)
        expect(recipientBalAfter, "recipientBalAfter incorrect").eq(recipientOutputBalBefore.add(expectedOutputValue))
        //    Swap estimation should match up
        expect(expectedOutputValue, "expectedOutputValue incorrect").eq(recipientBalAfter.sub(recipientOutputBalBefore))
        //    VaultBalance should update for output bAsset
        const outputBassetAfter = await mAsset.getBasset(outputAsset.address)
        expect(BN.from(outputBassetAfter.bData.vaultBalance), "outputBassetAfter incorrect").eq(
            BN.from(outputBassetBefore.vaultBalance).sub(expectedOutputValue),
        )

        // Global
        //   Fees should accrue to surplus
        const { surplus: surplusAfter } = await mAsset.data()
        expect(BN.from(surplusAfter), "surplusAfter incorrect").eq(BN.from(surplusBefore).add(scaledFee))

        if (!ignoreHealthAssertions) await assertBasketIsHealthy(mAssetMachine, md)

        return expectedOutputValue
    }

    describe("swapping assets", () => {
        context("when within the invariant validator limits", () => {
            context("and different quantities", () => {
                before(async () => {
                    await runSetup()
                })
                const testQuantities = [1, 10, 4]
                testQuantities.forEach((qty) => {
                    it(`should swap using ${qty} quantity`, async () => {
                        const { bAssets } = details
                        await assertSwap(details, bAssets[1], bAssets[0], qty)
                    })
                })
            })
            it("should fail if min qty < output qty", async () => {
                const { bAssets, mAsset } = details
                await assertFailedSwap(
                    mAsset,
                    bAssets[2], // wBTC 12 decimal places
                    bAssets[1], // sBTC 6 decimal places
                    simpleToExactAmount(5, 12), // sBTC input qty
                    simpleToExactAmount(4.986727, 6), // min output qty = 0.06% of input + a bit
                    "Output qty < minimum qty",
                    sa.default.signer,
                    sa.default.address,
                    false,
                    false,
                    undefined,
                    true, // exact units
                )
            })
            it("should swap with min qty same as qty less swap fee", async () => {
                const { bAssets, mAsset } = details
                const inputBasset = bAssets[2] // wBTC 12 decimal places
                const outputBasset = bAssets[1] // sBTC 6 decimal places
                const inputQty = simpleToExactAmount(5, 12) // wBTC input qty
                const expectedOutputQty = simpleToExactAmount(4.986726, 6) // min output qty ~= 0.06% of input
                const outputQty = await mAsset.getSwapOutput(inputBasset.address, outputBasset.address, inputQty)
                expect(outputQty, "incorrect swap output quantity").to.eq(expectedOutputQty)
                await assertSwap(
                    details,
                    inputBasset,
                    outputBasset,
                    inputQty,
                    undefined,
                    undefined,
                    undefined,
                    true, // exact units
                    expectedOutputQty, // min output qty
                )
            })
            it("should swap using a different recipient to the sender", async () => {
                const { bAssets } = details
                await assertSwap(details, bAssets[0], bAssets[1], 2, sa.dummy1.address)
            })
            it("should swap out asset when recipient is a contract", async () => {
                const { bAssets } = details
                await assertSwap(details, bAssets[0], bAssets[1], 3, details.managerLib.address)
            })
            context("when bAssets have different decimals", () => {
                it("should swap 6 decimals bAsset for 12 decimal bAsset", async () => {
                    const { bAssets } = details
                    await assertSwap(details, bAssets[1], bAssets[2], 10, details.managerLib.address)
                })
                it("should swap 12 decimals bAsset for 6 decimal bAsset", async () => {
                    const { bAssets } = details
                    await assertSwap(details, bAssets[2], bAssets[1], 10, details.managerLib.address)
                })
                it("should swap 6 decimals bAsset for 18 decimal bAsset", async () => {
                    const { bAssets } = details
                    await assertSwap(details, bAssets[1], bAssets[3], 10, details.managerLib.address)
                })
                it("should swap 18 decimals bAsset for 18 decimal bAsset", async () => {
                    const { bAssets } = details
                    await assertSwap(details, bAssets[0], bAssets[3], 10, details.managerLib.address)
                })
            })
            context("and specifying one bAsset base unit", async () => {
                before(async () => {
                    await runSetup()
                })
                it("should fail if output has less decimals", async () => {
                    const { bAssets, mAsset } = details
                    const input = bAssets[0]
                    const output = bAssets[1]
                    expect(await input.decimals()).eq(18)
                    expect(await output.decimals()).eq(6)
                    await assertFailedSwap(
                        mAsset,
                        input,
                        output,
                        1,
                        0,
                        "Zero swap output",
                        sa.default.signer,
                        sa.default.address,
                        false,
                        true,
                        undefined,
                        true,
                    )
                })
                it("should swap a higher q of bAsset base units if output has more decimals", async () => {
                    const { bAssets } = details
                    const input = bAssets[1]
                    const output = bAssets[0]
                    expect(await input.decimals()).eq(6)
                    expect(await output.decimals()).eq(18)
                    await assertSwap(details, input, output, 1, undefined, undefined, false, true)
                })
            })
            context("passing invalid arguments", async () => {
                before(async () => {
                    await runSetup()
                })
                it("should fail if identical bAssets", async () => {
                    const { bAssets, mAsset } = details
                    const input = bAssets[0]
                    const output = input
                    await assertFailedSwap(mAsset, input, output, 1, 0, "Invalid pair", sa.default.signer, sa.default.address, true, true)
                })
                it("should fail when 0 quantity", async () => {
                    const { bAssets, mAsset } = details
                    await assertFailedSwap(
                        mAsset,
                        bAssets[0],
                        bAssets[1],
                        0,
                        0,
                        "Invalid swap quantity",
                        sa.default.signer,
                        sa.default.address,
                        true,
                        true,
                    )
                })
                it("should fail if recipient is 0x0", async () => {
                    const { bAssets, mAsset } = details
                    await assertFailedSwap(
                        mAsset,
                        bAssets[0],
                        bAssets[1],
                        1,
                        0,
                        "Invalid recipient",
                        sa.default.signer,
                        ZERO_ADDRESS,
                        true,
                        false,
                        0.999003,
                    )
                })
                it("should fail if sender doesn't have sufficient liquidity", async () => {
                    const { bAssets, mAsset } = details
                    await assertFailedSwap(
                        mAsset,
                        bAssets[0],
                        bAssets[1],
                        1,
                        0,
                        "ERC20: transfer amount exceeds balance",
                        sa.dummy1.signer,
                        sa.dummy1.address,
                        true,
                        false,
                        0.999003,
                    )
                })
                it("should fail if sender doesn't give approval", async () => {
                    const { bAssets, mAsset } = details
                    const input = bAssets[0]
                    const sender = sa.dummy2
                    await input.transfer(sender.address, 10000)
                    expect(await input.allowance(sender.address, mAsset.address)).eq(0)
                    expect(await input.balanceOf(sender.address)).eq(10000)
                    await expect(
                        mAsset.connect(sender.signer).swap(input.address, bAssets[1].address, 5, 1, sa.default.address),
                    ).to.revertedWith("ERC20: transfer amount exceeds allowance")
                })
                it("should fail if *either* bAsset does not exist", async () => {
                    const { bAssets, mAsset } = details
                    const realBasset = bAssets[0].address
                    const fakeBasset = sa.dummy1.address
                    const recipient = sa.dummy2.address
                    const expectedReason = "Invalid asset"
                    await expect(mAsset.swap(fakeBasset, realBasset, 1, 0, recipient)).to.revertedWith(expectedReason)
                    await expect(mAsset.swap(realBasset, fakeBasset, 1, 0, recipient)).to.revertedWith(expectedReason)
                })
                it("should fail if *either* bAsset is ZERO", async () => {
                    const { bAssets, mAsset } = details
                    const realBasset = bAssets[0]
                    const fakeBasset = ZERO_ADDRESS
                    const recipient = sa.default.address
                    const expectedReason = "Invalid asset"
                    await expect(mAsset.swap(realBasset.address, fakeBasset, 1, 0, recipient)).to.revertedWith(expectedReason)
                    await expect(mAsset.getSwapOutput(realBasset.address, fakeBasset, 1)).to.revertedWith(expectedReason)
                    await expect(mAsset.swap(fakeBasset, realBasset.address, 1, 0, recipient)).to.revertedWith(expectedReason)
                    await expect(mAsset.getSwapOutput(fakeBasset, realBasset.address, 1)).to.revertedWith(expectedReason)
                })
                it("should fail using the mAsset as the input asset", async () => {
                    const { bAssets, mAsset } = details
                    await assertFailedSwap(mAsset, mAsset, bAssets[0], 1, 0, "Invalid asset", undefined, undefined, true, true)
                })
                it("should fail using an input asset not in the basket", async () => {
                    const { bAssets, mAsset } = details
                    const invalidBasset = await mAssetMachine.loadBassetProxy("Wrapped ETH", "WETH", 18)
                    await assertFailedSwap(mAsset, invalidBasset, bAssets[0], 1, 0, "Invalid asset", undefined, undefined, true, true)
                })
            })
            context("using bAssets with transfer fees", async () => {
                context("when no lending market", async () => {
                    before(async () => {
                        await runSetup(true, true)
                    })
                    context("and input has xfer fee", () => {
                        it("should have lower input and proportionately lower output", async () => {
                            const { mAsset, bAssets } = details
                            const sender = sa.default.address
                            const recipient = sa.default.address
                            const inputBasset = bAssets[3]
                            const outputAsset = bAssets[0]
                            const swapQuantity = 1

                            await assertBasketIsHealthy(mAssetMachine, details)

                            // 1. Get basic before data about the actors balances
                            const swapperInputBalBefore = await inputBasset.balanceOf(sender)
                            const recipientOutputBalBefore = await outputAsset.balanceOf(recipient)

                            //    Get basic before data on the swap assets
                            const inputBassetBefore = await mAsset.getBasset(inputBasset.address)
                            const outputBassetBefore = await mAsset.getBasset(outputAsset.address)

                            // 2. Do the necessary approvals and make the calls
                            const approval0: BN = await mAssetMachine.approveMasset(inputBasset, mAsset, swapQuantity, sa.default.signer)
                            await mAsset.swap(inputBasset.address, outputAsset.address, approval0, 0, recipient)
                            // Senders balance goes down but vaultbalance goes up by less

                            // 3. Calculate expected responses
                            const inputQuantityExact = simpleToExactAmount(swapQuantity, await inputBasset.decimals())
                            const scaledInputQuantity = simpleToExactAmount(swapQuantity, 18)
                            const expectedOutputValue = scaledInputQuantity.mul(ratioScale).div(outputBassetBefore.bData.ratio)

                            const { swapFee: feeRate } = await mAsset.data()
                            const fee = expectedOutputValue.mul(feeRate).div(fullScale)

                            //  Input
                            //    Sender should have less input bAsset after
                            const swapperBassetBalAfter = await inputBasset.balanceOf(sender)
                            expect(swapperBassetBalAfter).eq(swapperInputBalBefore.sub(inputQuantityExact))
                            //    VaultBalance should update for input bAsset
                            const inputBassetAfter = await mAsset.getBasset(inputBasset.address)
                            // Assert that only >99.7 && <100% of the asset got added to the vault
                            assertBNSlightlyGTPercent(
                                inputQuantityExact,
                                BN.from(inputBassetAfter.bData.vaultBalance).sub(inputBassetBefore.bData.vaultBalance),
                                "0.3",
                                true,
                            )
                            //  Output
                            //    Recipient should have output asset quantity after (minus fee)
                            const recipientBalAfter = await outputAsset.balanceOf(recipient)
                            // Assert recipient only receives x amount
                            assertBNSlightlyGTPercent(
                                expectedOutputValue.sub(fee),
                                recipientBalAfter.sub(recipientOutputBalBefore),
                                "0.3",
                                true,
                            )

                            // Complete basket should remain in healthy state
                            await assertBasketIsHealthy(mAssetMachine, details)
                        })
                    })
                })
                context("when a lending market integration", async () => {
                    before(async () => {
                        await runSetup(true, true, true)
                    })
                    context("and input has xfer fee", () => {
                        it("should pass but return less output that input", async () => {
                            const { mAsset, bAssets } = details
                            const sender = sa.default.address
                            const recipient = sa.default.address
                            const inputBasset = bAssets[3]
                            const outputAsset = bAssets[0]
                            const swapQuantity = 1

                            await assertBasketIsHealthy(mAssetMachine, details)

                            // 1. Get basic before data about the actors balances
                            const swapperInputBalBefore = await inputBasset.balanceOf(sender)
                            const recipientOutputBalBefore = await outputAsset.balanceOf(recipient)

                            //    Get basic before data on the swap assets
                            const inputBassetBefore = await mAsset.getBasset(inputBasset.address)
                            const outputBassetBefore = await mAsset.getBasset(outputAsset.address)

                            // 2. Do the necessary approvals and make the calls
                            const approval0: BN = await mAssetMachine.approveMasset(inputBasset, mAsset, swapQuantity, sa.default.signer)
                            await mAsset.swap(inputBasset.address, outputAsset.address, approval0, 0, recipient)
                            // Senders balance goes down but vaultbalance goes up by less

                            // 3. Calculate expected responses
                            const inputQuantityExact = simpleToExactAmount(swapQuantity, await inputBasset.decimals())
                            const scaledInputQuantity = simpleToExactAmount(swapQuantity, 18)
                            const expectedOutputValue = scaledInputQuantity.mul(ratioScale).div(outputBassetBefore.bData.ratio)

                            const { swapFee: feeRate } = await mAsset.data()
                            const fee = expectedOutputValue.mul(feeRate).div(fullScale)

                            //  Input
                            //    Sender should have less input bAsset after
                            const swapperBassetBalAfter = await inputBasset.balanceOf(sender)
                            expect(swapperBassetBalAfter).eq(swapperInputBalBefore.sub(inputQuantityExact))
                            //    VaultBalance should update for input bAsset
                            const inputBassetAfter = await mAsset.getBasset(inputBasset.address)
                            // Assert that only >99.7 && <100% of the asset got added to the vault
                            assertBNSlightlyGTPercent(
                                inputQuantityExact,
                                BN.from(inputBassetAfter.bData.vaultBalance).sub(inputBassetBefore.bData.vaultBalance),
                                "0.3",
                                true,
                            )
                            //  Output
                            //    Recipient should have output asset quantity after (minus fee)
                            const recipientBalAfter = await outputAsset.balanceOf(recipient)
                            // Assert recipient only receives x amount
                            assertBNSlightlyGTPercent(
                                expectedOutputValue.sub(fee),
                                recipientBalAfter.sub(recipientOutputBalBefore),
                                "0.3",
                                true,
                            )

                            // Complete basket should remain in healthy state
                            await assertBasketIsHealthy(mAssetMachine, details)
                        })
                        it("should fail if the system doesn't know about the fee", async () => {
                            const { bAssets, mAsset } = details
                            await mAsset.connect(sa.governor.signer).setTransferFeesFlag(bAssets[3].address, false)
                            await assertFailedSwap(
                                mAsset,
                                bAssets[3],
                                bAssets[0],
                                1,
                                0,
                                "Asset not fully transferred",
                                sa.default.signer,
                                sa.default.address,
                                false,
                            )
                        })
                    })
                })
                describe("when output has xfer fee", async () => {
                    before(async () => {
                        await runSetup(true, true)
                    })
                    it("should have same input but lower physical output", async () => {
                        const { mAsset, bAssets } = details
                        const sender = sa.default.address
                        const recipient = sa.default.address
                        const inputBasset = bAssets[0]
                        const outputAsset = bAssets[3]
                        const swapQuantity = 1

                        await assertBasketIsHealthy(mAssetMachine, details)

                        // 1. Get basic before data about the actors balances
                        const swapperInputBalBefore = await inputBasset.balanceOf(sender)
                        const recipientOutputBalBefore = await outputAsset.balanceOf(recipient)

                        //    Get basic before data on the swap assets
                        const inputBassetBefore = await mAsset.getBasset(inputBasset.address)
                        const outputBassetBefore = await mAsset.getBasset(outputAsset.address)

                        // 2. Do the necessary approvals and make the calls
                        const approval0: BN = await mAssetMachine.approveMasset(inputBasset, mAsset, swapQuantity, sa.default.signer)
                        await mAsset.swap(inputBasset.address, outputAsset.address, approval0, 0, recipient)
                        // Senders balance goes down but vaultbalance goes up by less

                        // 3. Calculate expected responses
                        const inputQuantityExact = simpleToExactAmount(swapQuantity, await inputBasset.decimals())
                        const scaledInputQuantity = simpleToExactAmount(swapQuantity, 18)
                        const expectedOutputValue = scaledInputQuantity.mul(ratioScale).div(outputBassetBefore.bData.ratio)

                        const { swapFee: feeRate } = await mAsset.data()
                        const fee = expectedOutputValue.mul(feeRate).div(fullScale)

                        //  Input
                        //    Sender should have less input bAsset after
                        const swapperBassetBalAfter = await inputBasset.balanceOf(sender)
                        expect(swapperBassetBalAfter).eq(swapperInputBalBefore.sub(inputQuantityExact))
                        //    VaultBalance should update for input bAsset
                        const inputBassetAfter = await mAsset.getBasset(inputBasset.address)
                        expect(BN.from(inputBassetAfter.bData.vaultBalance)).eq(
                            BN.from(inputBassetBefore.bData.vaultBalance).add(inputQuantityExact),
                        )
                        //  Output
                        //    Recipient should have output asset quantity after (minus fee)
                        const recipientBalAfter = await outputAsset.balanceOf(recipient)
                        // Assert recipient only receives x amount
                        assertBNSlightlyGTPercent(
                            expectedOutputValue.sub(fee),
                            recipientBalAfter.sub(recipientOutputBalBefore),
                            "0.3",
                            true,
                        )

                        // Complete basket should remain in healthy state
                        await assertBasketIsHealthy(mAssetMachine, details)
                    })
                    it("should continue to pay out", async () => {
                        const { bAssets, mAsset } = details
                        const sender = sa.default.address
                        const recipient = sa.dummy1.address
                        const inputBasset = bAssets[0]
                        const outputAsset = bAssets[3]
                        const swapQuantity = 1
                        await mAsset.connect(sa.governor.signer).setTransferFeesFlag(outputAsset.address, false)

                        // 1. Get basic before data about the actors balances
                        const swapperInputBalBefore = await inputBasset.balanceOf(sender)
                        const recipientOutputBalBefore = await outputAsset.balanceOf(recipient)

                        //    Get basic before data on the swap assets
                        const inputBassetBefore = await mAsset.getBasset(inputBasset.address)
                        const outputBassetBefore = await mAsset.getBasset(outputAsset.address)

                        // 2. Do the necessary approvals and make the calls
                        const approval0: BN = await mAssetMachine.approveMasset(inputBasset, mAsset, swapQuantity, sa.default.signer)
                        await mAsset.swap(inputBasset.address, outputAsset.address, approval0, 0, recipient)
                        // Senders balance goes down but vaultbalance goes up by less

                        // 3. Calculate expected responses
                        const inputQuantityExact = simpleToExactAmount(swapQuantity, await inputBasset.decimals())
                        const scaledInputQuantity = simpleToExactAmount(swapQuantity, 18)
                        const expectedOutputValue = scaledInputQuantity.mul(ratioScale).div(outputBassetBefore.bData.ratio)

                        const { swapFee: feeRate } = await mAsset.data()
                        const fee = expectedOutputValue.mul(feeRate).div(fullScale)

                        //  Input
                        //    Sender should have less input bAsset after
                        const swapperBassetBalAfter = await inputBasset.balanceOf(sender)
                        expect(swapperBassetBalAfter).eq(swapperInputBalBefore.sub(inputQuantityExact))
                        //    VaultBalance should update for input bAsset
                        const inputBassetAfter = await mAsset.getBasset(inputBasset.address)
                        expect(BN.from(inputBassetAfter.bData.vaultBalance)).eq(
                            BN.from(inputBassetBefore.bData.vaultBalance).add(inputQuantityExact),
                        )
                        //  Output
                        //    Recipient should have output asset quantity after (minus fee)
                        const recipientBalAfter = await outputAsset.balanceOf(recipient)
                        // Assert recipient only receives x amount
                        assertBNSlightlyGTPercent(
                            expectedOutputValue.sub(fee),
                            recipientBalAfter.sub(recipientOutputBalBefore),
                            "0.3",
                            true,
                        )
                    })
                })
            })
            context("with an affected bAsset", async () => {
                beforeEach(async () => {
                    await runSetup()
                })
                it("should fail if input basset has lost its peg", async () => {
                    const { bAssets, mAsset } = details
                    await assertBasketIsHealthy(mAssetMachine, details)

                    const input = bAssets[0]
                    const output = bAssets[1]

                    await mAsset.connect(sa.governor.signer).handlePegLoss(input.address, true)
                    const inputBasset = await mAsset.getBasset(input.address)
                    expect(inputBasset.personal.status).to.eq(BassetStatus.BrokenBelowPeg)
                    const outputBasset = await mAsset.getBasset(output.address)
                    expect(outputBasset.personal.status).to.eq(BassetStatus.Normal)
                    await assertFailedSwap(mAsset, input, output, 1, 0, "Unhealthy", undefined, undefined, true, false, 0.999003)
                })
                it("should fail if output basset has lost its peg", async () => {
                    const { bAssets, mAsset } = details
                    await assertBasketIsHealthy(mAssetMachine, details)

                    const input = bAssets[0]
                    const output = bAssets[1]

                    await mAsset.connect(sa.governor.signer).handlePegLoss(output.address, true)
                    const inputBasset = await mAsset.getBasset(input.address)
                    expect(inputBasset.personal.status).to.eq(BassetStatus.Normal)
                    const outputBasset = await mAsset.getBasset(output.address)
                    expect(outputBasset.personal.status).to.eq(BassetStatus.BrokenBelowPeg)
                    await assertFailedSwap(mAsset, input, output, 1, 0, "Unhealthy", undefined, undefined, true, false, 0.999003)
                })
            })
        })
        context("with assets connected to lending markets", async () => {
            before(async () => {
                await runSetup(true, false, true)
            })
            it("should deposit into and withdraw from the lending market", async () => {
                const { bAssets } = details
                const [input, output] = bAssets
                // On setup, 25 of each bAsset, none of which in lending markets
                // Calling seedWithWeightings will deposit 5 of each into lending market
                await mAssetMachine.seedWithWeightings(details, [1, 1, 1, 1])
                // Swap in 7 and out 7, and it will do a deposit into lending market, and withdrawal
                await assertSwap(details, input, output, 7)
                // Swap in 1 and out 1, and it will do no deposit, but simply withdrawRaw
                await assertSwap(details, input, output, 1)
            })
        })
    })
})<|MERGE_RESOLUTION|>--- conflicted
+++ resolved
@@ -156,21 +156,6 @@
         // 3. Calculate expected responses
         const inputQuantityExact = approval0
 
-<<<<<<< HEAD
-        let fee = BN.from(0)
-        let scaledFee = BN.from(0)
-        let feeRate = BN.from(0)
-        //    If there is a fee expected, then deduct it from output
-        if (expectSwapFee) {
-            feeRate = await mAsset.swapFee()
-            expect(feeRate, "fee rate > 0").gt(BN.from(0))
-            expect(feeRate, "fee rate < fullScale / 50").lt(fullScale.div(BN.from(50)))
-            fee = expectedOutputValue.mul(fullScale).div(fullScale.sub(feeRate)).sub(expectedOutputValue)
-            expect(fee, "fee > 0").gt(BN.from(0))
-            scaledFee = fee.mul(BN.from(outputBassetBefore.ratio)).div(ratioScale)
-        }
-=======
->>>>>>> 4cf43453
         //     Expect to be used in cache
         const platformInteractionIn = await MassetMachine.getPlatformInteraction(mAsset, "deposit", approval0, inputBassetBefore)
         const platformInteractionOut = await MassetMachine.getPlatformInteraction(
