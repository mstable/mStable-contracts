--- conflicted
+++ resolved
@@ -13,50 +13,30 @@
 } from "@utils/mstable-objects.ts";
 import { percentToWeight, simpleToExactAmount } from "@utils/math";
 import { expectEvent, expectRevert } from "@openzeppelin/test-helpers";
+import * as t from "types/generated";
 import { MassetMachine, StandardAccounts, SystemMachine } from "@utils/machines";
-<<<<<<< HEAD
 import { ZERO_ADDRESS, ZERO, ratioScale, fullScale } from "@utils/constants";
 import { BassetIntegrationDetails, Platform } from "../../types/machines";
-=======
-import { ZERO_ADDRESS, ZERO, ratioScale, fullScale, MIN_GRACE, MAX_GRACE } from "@utils/constants";
-import * as t from "types/generated";
-import { BassetIntegrationDetails } from "../../types";
->>>>>>> efb35d52
 
 import shouldBehaveLikeModule from "../shared/behaviours/Module.behaviour";
 import shouldBehaveLikePausableModule from "../shared/behaviours/PausableModule.behaviour";
 
 const { expect } = envSetup.configure();
 
-<<<<<<< HEAD
-const BasketManager: t.BasketManagerContract = artifacts.require("BasketManager");
-const AaveIntegration: t.AaveIntegrationContract = artifacts.require("AaveIntegration");
-const CompoundIntegration: t.CompoundIntegrationContract = artifacts.require("CompoundIntegration");
-const MockNexus: t.MockNexusContract = artifacts.require("MockNexus");
-const MockBasketManager: t.MockBasketManager3Contract = artifacts.require("MockBasketManager3");
-const MockERC20: t.MockERC20Contract = artifacts.require("MockERC20");
-const MockCompoundIntegration: t.MockCompoundIntegration2Contract = artifacts.require(
-    "MockCompoundIntegration2",
-);
-=======
 const BasketManager = artifacts.require("BasketManager");
+const AaveIntegration = artifacts.require("AaveIntegration");
+const CompoundIntegration = artifacts.require("CompoundIntegration");
 const MockNexus = artifacts.require("MockNexus");
 const MockBasketManager = artifacts.require("MockBasketManager3");
 const MockERC20 = artifacts.require("MockERC20");
 const MockCompoundIntegration = artifacts.require("MockCompoundIntegration2");
->>>>>>> efb35d52
 
 contract("BasketManager", async (accounts) => {
     let systemMachine: SystemMachine;
     let massetMachine: MassetMachine;
 
     const sa = new StandardAccounts(accounts);
-<<<<<<< HEAD
-    const ctx: { module?: t.InitializablePausableModuleInstance } = {};
-=======
-    const grace: BN = new BN(10).pow(new BN(24));
     const ctx: { module?: t.BasketManagerInstance } = {};
->>>>>>> efb35d52
     const masset = sa.dummy1;
     const governance = sa.dummy2;
     const manager = sa.dummy3;
@@ -841,15 +821,9 @@
             });
 
             it("when max bAssets reached", async () => {
-<<<<<<< HEAD
                 const mockERC20s: Array<t.MockERC20Instance> = new Array(13);
                 for (let index = 0; index < 12; index += 1) {
                     const mock = await createMockERC20();
-=======
-                const mockERC20s: Array<t.MockErc20Instance> = new Array(13);
-                for (let index = 0; index < 14; index += 1) {
-                    const mock = await MockERC20.new("Mock", "MKT", 18, sa.default, new BN(10000));
->>>>>>> efb35d52
                     mockERC20s.push(mock);
                 }
 
