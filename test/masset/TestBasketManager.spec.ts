--- conflicted
+++ resolved
@@ -16,7 +16,7 @@
 
 const BasketManager: t.BasketManagerContract = artifacts.require("BasketManager");
 const MockNexus: t.MockNexusContract = artifacts.require("MockNexus");
-const MockBasketManager: t.MockBasketManagerContract = artifacts.require("MockBasketManager");
+const MockBasketManager: t.MockBasketManager3Contract = artifacts.require("MockBasketManager3");
 
 contract("BasketManager", async (accounts) => {
     let systemMachine: SystemMachine;
@@ -34,7 +34,7 @@
     let basketManager: t.BasketManagerInstance;
     let nexus: t.MockNexusInstance;
 
-    async function createMockBasketManger(): Promise<t.MockBasketManagerInstance> {
+    async function createMockBasketManger(): Promise<t.MockBasketManager3Instance> {
         const mockBasketManager = await MockBasketManager.new();
         await mockBasketManager.initialize(
             nexus.address,
@@ -359,7 +359,7 @@
         it("should fail when basket is failed", async () => {
             await Promise.all(
                 integrationDetails.aTokens.map(async (a, index) => {
-                    const mockBasketManager: t.MockBasketManagerInstance = await createMockBasketManger();
+                    const mockBasketManager: t.MockBasketManager3Instance = await createMockBasketManger();
                     await mockBasketManager.failBasket();
                     const bAssetBefore = await mockBasketManager.getBasset(a.bAsset);
                     await expectRevert(
@@ -523,7 +523,6 @@
         it("should throw if some bassets are in an recollateralising state");
     });
 
-<<<<<<< HEAD
     describe("setTransferFeesFlag()", async () => {
         it("should fail when not called by manager or governor");
 
@@ -597,9 +596,6 @@
     });
 
     describe("getBitmapFor()", async () => {
-=======
-    it("Should return bAssets bitmap", async () => {
->>>>>>> a20be1b4
         // Returns two bit set, as there are only two bAssets
         // const bitmap = await masset.getBitmapForAllBassets();
         // expect(bitmap, "wrong bitmap").bignumber.eq(new BN(127));
@@ -614,7 +610,6 @@
         // TODO add test for more than 32 items
     });
 
-<<<<<<< HEAD
     describe("handlePegLoss()", async () => {
         it("should fail when not called by manager or governor");
 
@@ -629,8 +624,6 @@
 
     // =====
 
-=======
->>>>>>> a20be1b4
     it("Should convert bitmap to index array", async () => {
         // let indexes = await masset.convertBitmapToIndexArr(3, 2);
         // console.log(indexes);
