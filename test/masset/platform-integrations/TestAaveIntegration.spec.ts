--- conflicted
+++ resolved
@@ -2,12 +2,6 @@
 /* eslint-disable consistent-return */
 
 import * as t from "types/generated";
-<<<<<<< HEAD
-import { constants, expectEvent, shouldFail } from "openzeppelin-test-helpers";
-import { BN } from "@utils/tools";
-import { StandardAccounts, SystemMachine, MassetMachine } from "@utils/machines";
-import { MainnetAccounts, ZERO_ADDRESS, MAX_UINT256, fullScale } from "@utils/constants";
-=======
 import { increase } from "openzeppelin-test-helpers/src/time";
 import { constants, expectEvent, shouldFail } from "openzeppelin-test-helpers";
 import { BN, assertBNClose, assertBNSlightlyGT, assertBNSlightlyGTPercent } from "@utils/tools";
@@ -21,7 +15,6 @@
     TEN_MINS,
     percentScale,
 } from "@utils/constants";
->>>>>>> 931d071e
 import { simpleToExactAmount } from "@utils/math";
 
 import envSetup from "@utils/env_setup";
@@ -36,6 +29,7 @@
 
 const { expect, assert } = envSetup.configure();
 
+
 const c_MockERC20: t.MockERC20Contract = artifacts.require("MockERC20");
 const c_MockERC20WithFee: t.MockERC20WithFeeContract = artifacts.require("MockERC20WithFee");
 const c_MockAaveAToken: t.MockATokenContract = artifacts.require("MockAToken");
@@ -44,10 +38,7 @@
 const c_AaveLendingPoolAddressProvider: t.ILendingPoolAddressesProviderContract = artifacts.require(
     "ILendingPoolAddressesProvider",
 );
-<<<<<<< HEAD
-=======
 const c_AaveLendingPool: t.IAaveLendingPoolContract = artifacts.require("IAaveLendingPool");
->>>>>>> 931d071e
 const c_ERC20: t.ERC20DetailedContract = artifacts.require("ERC20Detailed");
 const c_AaveAToken: t.IAaveATokenContract = artifacts.require("IAaveAToken");
 const c_DelayedProxyAdmin: t.DelayedProxyAdminContract = artifacts.require("DelayedProxyAdmin");
@@ -55,11 +46,7 @@
 const c_InitializableProxy: t.InitializableAdminUpgradeabilityProxyContract = artifacts.require(
     "@openzeppelin/upgrades/InitializableAdminUpgradeabilityProxy",
 );
-<<<<<<< HEAD
-const c_AaveIntegration: t.AaveIntegrationContract = artifacts.require("AaveIntegration");
-=======
 const c_AaveIntegration: t.MockAaveIntegrationContract = artifacts.require("MockAaveIntegration");
->>>>>>> 931d071e
 
 contract("AaveIntegration", async (accounts) => {
     const sa = new StandardAccounts(accounts);
@@ -72,26 +59,15 @@
     let integrationDetails: BassetIntegrationDetails;
     let d_DelayedProxyAdmin: t.DelayedProxyAdminInstance;
     let d_AaveIntegrationProxy: t.InitializableAdminUpgradeabilityProxyInstance;
-<<<<<<< HEAD
-    let d_AaveIntegration: t.AaveIntegrationInstance;
+    let d_AaveIntegration: t.MockAaveIntegrationInstance;
 
     const ctx: { module?: t.InitializableModuleInstance } = {};
 
-=======
-    let d_AaveIntegration: t.MockAaveIntegrationInstance;
-
-    const ctx: { module?: t.InitializableModuleInstance } = {};
-
->>>>>>> 931d071e
     before("base init", async () => {
         systemMachine = new SystemMachine(sa.all);
         massetMachine = systemMachine.massetMachine;
 
-<<<<<<< HEAD
-        await runSetup();
-=======
         await runSetup(false, false);
->>>>>>> 931d071e
     });
 
     const runSetup = async (enableUSDTFee = false, simulateMint = false) => {
@@ -139,28 +115,6 @@
                     // Step 0. Choose tokens
                     const d_bAsset = await c_ERC20.at(bAsset);
                     const bAsset_decimals = await d_bAsset.decimals();
-<<<<<<< HEAD
-                    const amount = new BN(11).mul(new BN(10).pow(bAsset_decimals));
-                    const amount_dep = new BN(10).mul(new BN(10).pow(bAsset_decimals));
-
-                    // Step 1. xfer tokens to integration
-                    await d_bAsset.transfer(d_AaveIntegration.address, amount.toString());
-
-                    // Step 2. call deposit
-                    return d_AaveIntegration.deposit(bAsset, amount_dep.toString(), true);
-                }),
-            );
-        }
-
-        ctx.module = d_AaveIntegration;
-    };
-
-    describe("initializing AaveIntegration", async () => {
-        describe("verifying GovernableWhitelist initialization", async () => {
-            describe("verifying InitializableModule initialization", async () => {
-                shouldBehaveLikeModule(ctx as Required<typeof ctx>, sa);
-
-=======
                     const amount = new BN(enableUSDTFee ? 101 : 100).mul(
                         new BN(10).pow(bAsset_decimals.sub(new BN(1))),
                     );
@@ -183,13 +137,11 @@
             describe("verifying InitializableModule initialization", async () => {
                 shouldBehaveLikeModule(ctx as Required<typeof ctx>, sa);
 
->>>>>>> 931d071e
                 it("should properly store valid arguments", async () => {
                     // Check for nexus addr
                     expect(await d_AaveIntegration.nexus()).eq(nexus.address);
                 });
             });
-<<<<<<< HEAD
 
             it("should properly store valid arguments", async () => {
                 // check for whitelisted accs
@@ -243,61 +195,6 @@
             });
         });
 
-=======
-
-            it("should properly store valid arguments", async () => {
-                // check for whitelisted accs
-                const whitelisted = await d_AaveIntegration.whitelist(sa.default);
-                expect(whitelisted).eq(true);
-                // check for non whitelisted accs
-                const notWhitelisted = await d_AaveIntegration.whitelist(sa.dummy4);
-                expect(notWhitelisted).eq(false);
-                const notWhitelisted2 = await d_AaveIntegration.whitelist(sa.governor);
-                expect(notWhitelisted2).eq(false);
-            });
-            it("should fail when empty whitelisted array", async () => {
-                const tempImpl = await c_AaveIntegration.new();
-                const erc20Mock = await c_MockERC20.new("TMP", "TMP", 18, sa.default, "1000000");
-                const aTokenMock = await c_MockAaveAToken.new(sa.other, erc20Mock.address);
-                await shouldFail.reverting.withMessage(
-                    tempImpl.initialize(
-                        nexus.address,
-                        [],
-                        sa.other,
-                        [erc20Mock.address],
-                        [aTokenMock.address],
-                    ),
-                    "Empty whitelist array",
-                );
-            });
-            it("should fail when whitelisted address is zero or duplicate", async () => {
-                const tempImpl = await c_AaveIntegration.new();
-                const erc20Mock = await c_MockERC20.new("TMP", "TMP", 18, sa.default, "1000000");
-                const aTokenMock = await c_MockAaveAToken.new(sa.other, erc20Mock.address);
-                await shouldFail.reverting.withMessage(
-                    tempImpl.initialize(
-                        nexus.address,
-                        [sa.dummy1, sa.dummy1],
-                        sa.other,
-                        [erc20Mock.address],
-                        [aTokenMock.address],
-                    ),
-                    "Already whitelisted",
-                );
-                await shouldFail.reverting.withMessage(
-                    tempImpl.initialize(
-                        nexus.address,
-                        [ZERO_ADDRESS],
-                        sa.other,
-                        [erc20Mock.address],
-                        [aTokenMock.address],
-                    ),
-                    "Address is zero",
-                );
-            });
-        });
-
->>>>>>> 931d071e
         it("should properly store valid arguments", async () => {
             // check for platform addr
             expect(integrationDetails.aavePlatformAddress).eq(
@@ -403,7 +300,6 @@
                 ),
             );
         });
-<<<<<<< HEAD
     });
 
     describe("setting P Token Address", async () => {
@@ -470,74 +366,6 @@
         });
     });
 
-=======
-    });
-
-    describe("setting P Token Address", async () => {
-        let erc20Mock: t.MockERC20Instance;
-        let aTokenMock: t.MockATokenInstance;
-        beforeEach("init mocks", async () => {
-            erc20Mock = await c_MockERC20.new("TMP", "TMP", 18, sa.default, "1000000");
-            aTokenMock = await c_MockAaveAToken.new(sa.other, erc20Mock.address);
-            await runSetup();
-        });
-        it("should pass only when function called by the Governor", async () => {
-            await shouldFail.reverting.withMessage(
-                d_AaveIntegration.setPTokenAddress(erc20Mock.address, aTokenMock.address, {
-                    from: sa.default,
-                }),
-                "Only governor can execute",
-            );
-            await d_AaveIntegration.setPTokenAddress(erc20Mock.address, aTokenMock.address, {
-                from: sa.governor,
-            });
-            expect(aTokenMock.address).eq(
-                await d_AaveIntegration.bAssetToPToken(erc20Mock.address),
-            );
-        });
-        it("should approve the spending of the bAsset correctly and emit event", async () => {
-            await d_AaveIntegration.setPTokenAddress(erc20Mock.address, aTokenMock.address, {
-                from: sa.governor,
-            });
-            expect(aTokenMock.address).eq(
-                await d_AaveIntegration.bAssetToPToken(erc20Mock.address),
-            );
-            const addressProvider = await c_AaveLendingPoolAddressProvider.at(
-                integrationDetails.aavePlatformAddress,
-            );
-            const approvedAddress = await addressProvider.getLendingPoolCore();
-            const balance = await erc20Mock.allowance(d_AaveIntegration.address, approvedAddress);
-            expect(balance).bignumber.eq(MAX_UINT256 as any);
-        });
-        it("should fail when passed invalid args", async () => {
-            // bAsset address is zero
-            await shouldFail.reverting.withMessage(
-                d_AaveIntegration.setPTokenAddress(ZERO_ADDRESS, aTokenMock.address, {
-                    from: sa.governor,
-                }),
-                "Invalid addresses",
-            );
-            // pToken address is zero
-            await shouldFail.reverting.withMessage(
-                d_AaveIntegration.setPTokenAddress(erc20Mock.address, ZERO_ADDRESS, {
-                    from: sa.governor,
-                }),
-                "Invalid addresses",
-            );
-            // pToken address already assigned for a bAsset
-            await d_AaveIntegration.setPTokenAddress(erc20Mock.address, aTokenMock.address, {
-                from: sa.governor,
-            });
-            await shouldFail.reverting.withMessage(
-                d_AaveIntegration.setPTokenAddress(erc20Mock.address, sa.default, {
-                    from: sa.governor,
-                }),
-                "pToken already set",
-            );
-        });
-    });
-
->>>>>>> 931d071e
     describe("calling deposit", async () => {
         beforeEach("init mocks", async () => {
             await runSetup();
@@ -545,12 +373,8 @@
         it("should deposit tokens to Aave", async () => {
             // Step 0. Choose tokens
             const bAsset = await c_ERC20.at(integrationDetails.aTokens[0].bAsset);
-<<<<<<< HEAD
-            const amount = new BN(10).pow(new BN(12));
-=======
             const bAsset_decimals = await bAsset.decimals();
             const amount = new BN(10).pow(bAsset_decimals);
->>>>>>> 931d071e
             const aToken = await c_AaveAToken.at(integrationDetails.aTokens[0].aToken);
             // 0.1 Get balance before
             const addressProvider = await c_AaveLendingPoolAddressProvider.at(
@@ -559,12 +383,9 @@
             const bAssetRecipient = await addressProvider.getLendingPoolCore();
             const bAssetRecipient_balBefore = await bAsset.balanceOf(bAssetRecipient);
             const aaveIntegration_balBefore = await aToken.balanceOf(d_AaveIntegration.address);
-<<<<<<< HEAD
-=======
             // Cross that match with the `checkBalance` call
             let directBalance = await d_AaveIntegration.logBalance(bAsset.address);
             expect(directBalance).bignumber.eq(aaveIntegration_balBefore);
->>>>>>> 931d071e
 
             // Step 1. xfer tokens to integration
             await bAsset.transfer(d_AaveIntegration.address, amount.toString());
@@ -578,10 +399,6 @@
                 bAssetRecipient_balBefore.add(amount),
             );
             // 3.2 Check that aave integration has aTokens
-<<<<<<< HEAD
-            expect(await aToken.balanceOf(d_AaveIntegration.address)).bignumber.eq(
-                aaveIntegration_balBefore.add(amount),
-=======
             const expectedBalance = aaveIntegration_balBefore.add(amount);
             const actualBalance = await aToken.balanceOf(d_AaveIntegration.address);
             assertBNSlightlyGTPercent(actualBalance, expectedBalance);
@@ -596,7 +413,6 @@
                 directBalance,
                 "0.0001",
                 systemMachine.isGanacheFork,
->>>>>>> 931d071e
             );
             // 3.3 Check that return value is cool (via event)
             expectEvent.inLogs(tx.logs, "Deposit", { _amount: amount });
@@ -618,12 +434,9 @@
             const bAssetRecipient = await addressProvider.getLendingPoolCore();
             const bAssetRecipient_balBefore = await bAsset.balanceOf(bAssetRecipient);
             const aaveIntegration_balBefore = await aToken.balanceOf(d_AaveIntegration.address);
-<<<<<<< HEAD
-=======
             // Cross that match with the `checkBalance` call
             let directBalance = await d_AaveIntegration.logBalance(bAsset.address);
             expect(directBalance).bignumber.eq(aaveIntegration_balBefore);
->>>>>>> 931d071e
 
             // Step 1. xfer tokens to integration
             const bal1 = await bAsset.balanceOf(d_AaveIntegration.address);
@@ -654,14 +467,6 @@
             );
             // 3.2 Check that aave integration has aTokens
             const aaveIntegration_balAfter = await aToken.balanceOf(d_AaveIntegration.address);
-<<<<<<< HEAD
-            expect(aaveIntegration_balAfter).bignumber.lte(
-                aaveIntegration_balBefore.add(receivedAmount) as any,
-            );
-            expect(aaveIntegration_balAfter).bignumber.gte(
-                aaveIntegration_balBefore.add(expectedDeposit) as any,
-            );
-=======
             assertBNClose(
                 aaveIntegration_balAfter,
                 aaveIntegration_balBefore.add(expectedDeposit),
@@ -671,7 +476,6 @@
             directBalance = await d_AaveIntegration.logBalance(bAsset.address);
             expect(directBalance).bignumber.eq(aaveIntegration_balAfter);
 
->>>>>>> 931d071e
             // 3.3 Check that return value is cool (via event)
             const receivedATokens = aaveIntegration_balAfter.sub(aaveIntegration_balBefore);
             const min = receivedATokens.lt(receivedAmount) ? receivedATokens : receivedAmount;
@@ -689,8 +493,6 @@
                 }),
                 "Not a whitelisted address",
             );
-<<<<<<< HEAD
-=======
         });
         it("should fail if the bAsset is not supported", async () => {
             // Step 0. Choose tokens
@@ -1132,7 +934,6 @@
                 d_AaveIntegration.reApproveAllTokens({ from: sa.governor }),
                 "Lending pool core does not exist",
             );
->>>>>>> 931d071e
         });
         it("should fail if the bAsset is not supported", async () => {
             // Step 0. Choose tokens
