/* eslint-disable @typescript-eslint/camelcase */
/* eslint-disable consistent-return */

import * as t from "types/generated";
import { constants, expectEvent, shouldFail } from "openzeppelin-test-helpers";
import { BN } from "@utils/tools";
import { StandardAccounts, SystemMachine, MassetMachine } from "@utils/machines";
import { MainnetAccounts, ZERO_ADDRESS, MAX_UINT256, fullScale } from "@utils/constants";

import envSetup from "@utils/env_setup";
import {
    BassetIntegrationDetails,
    Platform,
    CTokenDetails,
    ATokenDetails,
    Address,
} from "../../../types";
import shouldBehaveLikeModule from "../../shared/behaviours/Module.behaviour";

const { expect, assert } = envSetup.configure();

const c_MockERC20: t.MockERC20Contract = artifacts.require("MockERC20");
const c_MockERC20WithFee: t.MockERC20WithFeeContract = artifacts.require("MockERC20WithFee");
const c_MockAaveAToken: t.MockATokenContract = artifacts.require("MockAToken");
const c_MockAave: t.MockAaveContract = artifacts.require("MockAave");
<<<<<<< HEAD
const c_Nexus: t.NexusContract = artifacts.require("Nexus");
=======
const c_MockNexus: t.MockNexusContract = artifacts.require("MockNexus");

>>>>>>> 4307eeb6
const c_AaveLendingPoolAddressProvider: t.ILendingPoolAddressesProviderContract = artifacts.require(
    "ILendingPoolAddressesProvider",
);
const c_ERC20: t.ERC20Contract = artifacts.require("ERC20");
const c_AaveAToken: t.IAaveATokenContract = artifacts.require("IAaveAToken");
const c_DelayedProxyAdmin: t.DelayedProxyAdminContract = artifacts.require("DelayedProxyAdmin");

const c_InitializableProxy: t.InitializableAdminUpgradeabilityProxyContract = artifacts.require(
    "@openzeppelin/upgrades/InitializableAdminUpgradeabilityProxy",
);
const c_AaveIntegration: t.AaveIntegrationContract = artifacts.require("AaveIntegration");

contract("AaveIntegration", async (accounts) => {
    const sa = new StandardAccounts(accounts);
    const ma = new MainnetAccounts();

    let systemMachine: SystemMachine;
    let nexus: t.NexusInstance;
    let massetMachine: MassetMachine;

    let integrationDetails: BassetIntegrationDetails;
    let d_DelayedProxyAdmin: t.DelayedProxyAdminInstance;
    let d_AaveIntegrationProxy: t.InitializableAdminUpgradeabilityProxyInstance;
    let d_AaveIntegration: t.AaveIntegrationInstance;

    const ctx: { module?: t.InitializableModuleInstance } = {};

    before("base init", async () => {
        systemMachine = new SystemMachine(sa.all);
        massetMachine = systemMachine.massetMachine;

        await runSetup();
    });

    const runSetup = async () => {
        // SETUP
        // ======
        nexus = await c_Nexus.new(sa.governor);
        // Init proxyAdmin
        d_DelayedProxyAdmin = await c_DelayedProxyAdmin.new(nexus.address);
        // Initialize the proxy
        d_AaveIntegrationProxy = await c_InitializableProxy.new();
        d_AaveIntegration = await c_AaveIntegration.at(d_AaveIntegrationProxy.address);

        // Load network specific integration data
        integrationDetails = await massetMachine.loadBassets();

        // Initialize the proxy storage
        const aaveImplementation = await c_AaveIntegration.new();

        const initializationData_AaveIntegration: string = aaveImplementation.contract.methods
            .initialize(
                nexus.address,
                [sa.default],
                integrationDetails.aavePlatformAddress,
                integrationDetails.aTokens.map((a) => a.bAsset),
                integrationDetails.aTokens.map((a) => a.aToken),
            )
            .encodeABI();
        await d_AaveIntegrationProxy.initialize(
            aaveImplementation.address,
            d_DelayedProxyAdmin.address,
            initializationData_AaveIntegration,
        );

        await nexus.initialize(
            [await d_DelayedProxyAdmin.Key_ProxyAdmin()],
            [d_DelayedProxyAdmin.address],
            [true],
            sa.governor,
            { from: sa.governor },
        );

        ctx.module = d_AaveIntegration;
    };

    describe("initializing AaveIntegration", async () => {
        describe("verifying GovernableWhitelist initialization", async () => {
            describe("verifying InitializableModule initialization", async () => {
                shouldBehaveLikeModule(ctx as Required<typeof ctx>, sa);

                it("should properly store valid arguments", async () => {
                    // Check for nexus addr
                    expect(await d_AaveIntegration.nexus()).eq(nexus.address);
                });
            });

            it("should properly store valid arguments", async () => {
                // check for whitelisted accs
                const whitelisted = await d_AaveIntegration.whitelist(sa.default);
                expect(whitelisted).eq(true);
                // check for non whitelisted accs
                const notWhitelisted = await d_AaveIntegration.whitelist(sa.dummy4);
                expect(notWhitelisted).eq(false);
                const notWhitelisted2 = await d_AaveIntegration.whitelist(sa.governor);
                expect(notWhitelisted2).eq(false);
            });
            it("should fail when empty whitelisted array", async () => {
                const tempImpl = await c_AaveIntegration.new();
                const erc20Mock = await c_MockERC20.new("TMP", "TMP", 18, sa.default, "1000000");
                const aTokenMock = await c_MockAaveAToken.new(sa.other, erc20Mock.address);
                await shouldFail.reverting.withMessage(
                    tempImpl.initialize(
                        nexus.address,
                        [],
                        sa.other,
                        [erc20Mock.address],
                        [aTokenMock.address],
                    ),
                    "Empty whitelist array",
                );
            });
            it("should fail when whitelisted address is zero or duplicate", async () => {
                const tempImpl = await c_AaveIntegration.new();
                const erc20Mock = await c_MockERC20.new("TMP", "TMP", 18, sa.default, "1000000");
                const aTokenMock = await c_MockAaveAToken.new(sa.other, erc20Mock.address);
                await shouldFail.reverting.withMessage(
                    tempImpl.initialize(
                        nexus.address,
                        [sa.dummy1, sa.dummy1],
                        sa.other,
                        [erc20Mock.address],
                        [aTokenMock.address],
                    ),
                    "Already whitelisted",
                );
                await shouldFail.reverting.withMessage(
                    tempImpl.initialize(
                        nexus.address,
                        [ZERO_ADDRESS],
                        sa.other,
                        [erc20Mock.address],
                        [aTokenMock.address],
                    ),
                    "Address is zero",
                );
            });
        });

        it("should properly store valid arguments", async () => {
            // check for platform addr
            expect(integrationDetails.aavePlatformAddress).eq(
                await d_AaveIntegration.platformAddress(),
            );
            // check for pTokens added & events
            expect(integrationDetails.aTokens[0].aToken).eq(
                await d_AaveIntegration.bAssetToPToken(integrationDetails.aTokens[0].bAsset),
            );
            expect(integrationDetails.aTokens[1].aToken).eq(
                await d_AaveIntegration.bAssetToPToken(integrationDetails.aTokens[1].bAsset),
            );
        });

        it("should approve spending of the passed bAssets", async () => {
<<<<<<< HEAD
            const bAsset = await c_MockERC20.at(integrationDetails.aTokens[0].bAsset);
            const addressProvider = await c_AaveLendingPoolAddressProvider.at(
=======
            let bAsset = await c_ERC20.at(integrationDetails.aTokens[0].bAsset);
            let addressProvider = await c_AaveLendingPoolAddressProvider.at(
>>>>>>> 4307eeb6
                integrationDetails.aavePlatformAddress,
            );
            const approvedAddress = await addressProvider.getLendingPoolCore();
            const balance = await bAsset.allowance(d_AaveIntegration.address, approvedAddress);
            expect(balance).bignumber.eq(MAX_UINT256 as any);
        });

        it("should fail when called again", async () => {
            const tempImpl = await c_AaveIntegration.new();
            const erc20Mock = await c_MockERC20.new("TMP", "TMP", 18, sa.default, "1000000");
            const aTokenMock = await c_MockAaveAToken.new(sa.other, erc20Mock.address);
            await tempImpl.initialize(
                nexus.address,
                [sa.dummy1],
                integrationDetails.aavePlatformAddress,
                [erc20Mock.address],
                [aTokenMock.address],
            );
            await shouldFail.reverting.withMessage(
                tempImpl.initialize(
                    nexus.address,
                    [sa.dummy1],
                    sa.other,
                    [erc20Mock.address],
                    [aTokenMock.address],
                ),
                "Contract instance has already been initialized",
            );
        });

        it("should fail if passed incorrect data", async () => {
            const tempImpl = await c_AaveIntegration.new();
            const erc20Mock = await c_MockERC20.new("TMP", "TMP", 18, sa.default, "1000000");
            const aTokenMock = await c_MockAaveAToken.new(sa.other, erc20Mock.address);
            // platformAddress is invalid
            await shouldFail.reverting(
                tempImpl.initialize(
                    nexus.address,
                    [sa.dummy1],
                    ZERO_ADDRESS,
                    [erc20Mock.address],
                    [aTokenMock.address],
                ),
            );
            // bAsset and pToken array length are different
            await shouldFail.reverting.withMessage(
                tempImpl.initialize(
                    nexus.address,
                    [sa.dummy1, sa.dummy2],
                    integrationDetails.aavePlatformAddress,
                    [erc20Mock.address],
                    [aTokenMock.address, aTokenMock.address],
                ),
                "Invalid input arrays",
            );
            // pToken address is zero
            await shouldFail.reverting.withMessage(
                tempImpl.initialize(
                    nexus.address,
                    [sa.dummy1, sa.dummy2],
                    integrationDetails.aavePlatformAddress,
                    [erc20Mock.address],
                    [ZERO_ADDRESS],
                ),
                "Invalid addresses",
            );
            // duplicate pToken or bAsset
            await shouldFail.reverting.withMessage(
                tempImpl.initialize(
                    nexus.address,
                    [sa.dummy1, sa.dummy2],
                    integrationDetails.aavePlatformAddress,
                    [erc20Mock.address, erc20Mock.address],
                    [aTokenMock.address, sa.default],
                ),
                "pToken already set",
            );
            // invalid bAsset addresses
            await shouldFail.reverting(
                tempImpl.initialize(
                    nexus.address,
                    [sa.dummy1, sa.dummy2],
                    integrationDetails.aavePlatformAddress,
                    [sa.default],
                    [aTokenMock.address],
                ),
            );
        });
    });

    describe("setting P Token Address", async () => {
        let erc20Mock: t.MockERC20Instance;
        let aTokenMock: t.MockATokenInstance;
        beforeEach("init mocks", async () => {
            erc20Mock = await c_MockERC20.new("TMP", "TMP", 18, sa.default, "1000000");
            aTokenMock = await c_MockAaveAToken.new(sa.other, erc20Mock.address);
            await runSetup();
        });
        it("should pass only when function called by the Governor", async () => {
            await shouldFail.reverting.withMessage(
                d_AaveIntegration.setPTokenAddress(erc20Mock.address, aTokenMock.address, {
                    from: sa.default,
                }),
                "Only governor can execute",
            );
            await d_AaveIntegration.setPTokenAddress(erc20Mock.address, aTokenMock.address, {
                from: sa.governor,
            });
            expect(aTokenMock.address).eq(
                await d_AaveIntegration.bAssetToPToken(erc20Mock.address),
            );
        });
        it("should approve the spending of the bAsset correctly and emit event", async () => {
            await d_AaveIntegration.setPTokenAddress(erc20Mock.address, aTokenMock.address, {
                from: sa.governor,
            });
            expect(aTokenMock.address).eq(
                await d_AaveIntegration.bAssetToPToken(erc20Mock.address),
            );
            const addressProvider = await c_AaveLendingPoolAddressProvider.at(
                integrationDetails.aavePlatformAddress,
            );
            const approvedAddress = await addressProvider.getLendingPoolCore();
            const balance = await erc20Mock.allowance(d_AaveIntegration.address, approvedAddress);
            expect(balance).bignumber.eq(MAX_UINT256 as any);
        });
        it("should fail when passed invalid args", async () => {
            // bAsset address is zero
            await shouldFail.reverting.withMessage(
                d_AaveIntegration.setPTokenAddress(ZERO_ADDRESS, aTokenMock.address, {
                    from: sa.governor,
                }),
                "Invalid addresses",
            );
            // pToken address is zero
            await shouldFail.reverting.withMessage(
                d_AaveIntegration.setPTokenAddress(erc20Mock.address, ZERO_ADDRESS, {
                    from: sa.governor,
                }),
                "Invalid addresses",
            );
            // pToken address already assigned for a bAsset
            await d_AaveIntegration.setPTokenAddress(erc20Mock.address, aTokenMock.address, {
                from: sa.governor,
            });
            await shouldFail.reverting.withMessage(
                d_AaveIntegration.setPTokenAddress(erc20Mock.address, sa.default, {
                    from: sa.governor,
                }),
                "pToken already set",
            );
        });
    });

    describe("calling deposit", async () => {
        beforeEach("init mocks", async () => {
            await runSetup();
        });
        it("should deposit tokens to Aave", async () => {
            // Step 0. Choose tokens
            let bAsset = await c_ERC20.at(integrationDetails.aTokens[0].bAsset);
            let amount = new BN(100);
            let aToken = await c_AaveAToken.at(integrationDetails.aTokens[0].aToken);
            // 0.1 Get balance before
            let addressProvider = await c_AaveLendingPoolAddressProvider.at(
                integrationDetails.aavePlatformAddress,
            );
            let bAssetRecipient = await addressProvider.getLendingPoolCore();
            let bAssetRecipient_balBefore = await bAsset.balanceOf(bAssetRecipient);
            let aaveIntegration_balBefore = await aToken.balanceOf(d_AaveIntegration.address);

            // Step 1. xfer tokens to integration
            await bAsset.transfer(d_AaveIntegration.address, amount.toString());

            // Step 2. call deposit
            let tx = await d_AaveIntegration.deposit(bAsset.address, amount.toString(), false);

            // Step 3. Check for things:
            // 3.1 Check that lending pool core has bAssets
            expect(await bAsset.balanceOf(bAssetRecipient)).bignumber.eq(
                bAssetRecipient_balBefore.add(amount),
            );
            // 3.2 Check that aave integration has aTokens
            expect(await aToken.balanceOf(d_AaveIntegration.address)).bignumber.eq(
                aaveIntegration_balBefore.add(amount),
            );
            // 3.3 Check that return value is cool (via event)
            expectEvent.inLogs(tx.logs, "Deposit", { _amount: amount });
        });

        it("should handle the fee calculations", async () => {
            // Step 0. Choose tokens and set up env
            let addressProvider = await c_AaveLendingPoolAddressProvider.at(
                integrationDetails.aavePlatformAddress,
            );
            let bAsset = await c_MockERC20WithFee.new("FEE", "F", 12, sa.default, "1000000");
            let amount = new BN(10).pow(new BN(12));
            let aToken = await c_MockAaveAToken.new(
                await addressProvider.getLendingPool(),
                bAsset.address,
            );
            // If running local, we need to add temp aToken to system
            if (!systemMachine.isGanacheFork) {
                await (await c_MockAave.at(integrationDetails.aavePlatformAddress)).addAToken(
                    aToken.address,
                    bAsset.address,
                );
            }
            // 0.1 Add bAsset and aToken to system
            await d_AaveIntegration.setPTokenAddress(bAsset.address, aToken.address, {
                from: sa.governor,
            });
            // 0.2 Get balance before
            let bAssetRecipient = await addressProvider.getLendingPoolCore();
            let bAssetRecipient_balBefore = await bAsset.balanceOf(bAssetRecipient);
            let aaveIntegration_balBefore = await aToken.balanceOf(d_AaveIntegration.address);

            // Step 1. xfer tokens to integration
            let bal1 = await bAsset.balanceOf(d_AaveIntegration.address);
            await bAsset.transfer(d_AaveIntegration.address, amount.toString());

            let bal2 = await bAsset.balanceOf(d_AaveIntegration.address);
            let receivedAmount = bal2.sub(bal1);
            // fee = initialAmount - receivedAmount
            let fee = amount.sub(receivedAmount);
            // feeRate = fee/amount (base 1e18)
            let feeRate = fee.mul(fullScale).div(amount);
            // expectedDepoit = receivedAmount - (receivedAmount*feeRate)
            let expectedDeposit = receivedAmount.sub(receivedAmount.mul(feeRate).div(fullScale));

            // Step 2. call deposit
            let tx = await d_AaveIntegration.deposit(
                bAsset.address,
                receivedAmount.toString(),
                true,
            );

            // Step 3. Check for things:
            // 3.1 Check that lending pool core has bAssets
            expect(await bAsset.balanceOf(bAssetRecipient)).bignumber.eq(
                bAssetRecipient_balBefore.add(expectedDeposit),
            );
            // 3.2 Check that aave integration has aTokens
            let aaveIntegration_balAfter = await aToken.balanceOf(d_AaveIntegration.address);
            expect(aaveIntegration_balAfter).bignumber.lte(
                aaveIntegration_balBefore.add(receivedAmount) as any,
            );
            // 3.3 Check that return value is cool (via event)
            let receivedATokens = aaveIntegration_balAfter.sub(aaveIntegration_balBefore);
            let min = receivedATokens.lt(expectedDeposit) ? receivedATokens : expectedDeposit;
            expectEvent.inLogs(tx.logs, "Deposit", { _amount: min });
        });

        it("should only allow a whitelisted user to call function");
        it("should fail if the bAsset is not supported");
        it("should fail if we do not first pass the required bAsset");
        it("should fail if we try to deposit too much");
        it("should fail with broken arguments");
        it("should fail if lending pool does not exist (mock)");
    });

    describe("withdraw", async () => {
        it("should only allow a whitelisted user to call function");
        it("should withdraw tokens from Aave", async () => {
            // check that the recipient receives the tokens
            // check that the lending pool core has tokens
            // check that our new balance of aTokens is given
            // should give accurate return value
        });

        it("should withdraw all if there is no fee");
        it("should handle the fee calculations", async () => {
            // should deduct the transfer fee from the return value
        });

        it("should fail if there is insufficient balance");
        it("should fail with broken arguments");
        it("should fail if the bAsset is not supported");
    });

    describe("checkBalance", async () => {
        it("should return balance when supported token address passed");
        it("should increase our balance over time and activity");
        it("should return balance with same precision as bAsset");
    });

    describe("reApproveAllTokens", async () => {
        it("should re-approve ALL bAssets with aTokens");
        it("should only be callable bby the Governor");
        it("should fail if lending pool core does not exist (mock)");

        it("should be able to be called multiple times");
    });

    describe("disapprove", async () => {
        it("should be implemented...");
    });
});<|MERGE_RESOLUTION|>--- conflicted
+++ resolved
@@ -23,12 +23,7 @@
 const c_MockERC20WithFee: t.MockERC20WithFeeContract = artifacts.require("MockERC20WithFee");
 const c_MockAaveAToken: t.MockATokenContract = artifacts.require("MockAToken");
 const c_MockAave: t.MockAaveContract = artifacts.require("MockAave");
-<<<<<<< HEAD
 const c_Nexus: t.NexusContract = artifacts.require("Nexus");
-=======
-const c_MockNexus: t.MockNexusContract = artifacts.require("MockNexus");
-
->>>>>>> 4307eeb6
 const c_AaveLendingPoolAddressProvider: t.ILendingPoolAddressesProviderContract = artifacts.require(
     "ILendingPoolAddressesProvider",
 );
@@ -183,13 +178,8 @@
         });
 
         it("should approve spending of the passed bAssets", async () => {
-<<<<<<< HEAD
             const bAsset = await c_MockERC20.at(integrationDetails.aTokens[0].bAsset);
             const addressProvider = await c_AaveLendingPoolAddressProvider.at(
-=======
-            let bAsset = await c_ERC20.at(integrationDetails.aTokens[0].bAsset);
-            let addressProvider = await c_AaveLendingPoolAddressProvider.at(
->>>>>>> 4307eeb6
                 integrationDetails.aavePlatformAddress,
             );
             const approvedAddress = await addressProvider.getLendingPoolCore();
@@ -350,22 +340,22 @@
         });
         it("should deposit tokens to Aave", async () => {
             // Step 0. Choose tokens
-            let bAsset = await c_ERC20.at(integrationDetails.aTokens[0].bAsset);
-            let amount = new BN(100);
-            let aToken = await c_AaveAToken.at(integrationDetails.aTokens[0].aToken);
+            const bAsset = await c_ERC20.at(integrationDetails.aTokens[0].bAsset);
+            const amount = new BN(100);
+            const aToken = await c_AaveAToken.at(integrationDetails.aTokens[0].aToken);
             // 0.1 Get balance before
-            let addressProvider = await c_AaveLendingPoolAddressProvider.at(
-                integrationDetails.aavePlatformAddress,
-            );
-            let bAssetRecipient = await addressProvider.getLendingPoolCore();
-            let bAssetRecipient_balBefore = await bAsset.balanceOf(bAssetRecipient);
-            let aaveIntegration_balBefore = await aToken.balanceOf(d_AaveIntegration.address);
+            const addressProvider = await c_AaveLendingPoolAddressProvider.at(
+                integrationDetails.aavePlatformAddress,
+            );
+            const bAssetRecipient = await addressProvider.getLendingPoolCore();
+            const bAssetRecipient_balBefore = await bAsset.balanceOf(bAssetRecipient);
+            const aaveIntegration_balBefore = await aToken.balanceOf(d_AaveIntegration.address);
 
             // Step 1. xfer tokens to integration
             await bAsset.transfer(d_AaveIntegration.address, amount.toString());
 
             // Step 2. call deposit
-            let tx = await d_AaveIntegration.deposit(bAsset.address, amount.toString(), false);
+            const tx = await d_AaveIntegration.deposit(bAsset.address, amount.toString(), false);
 
             // Step 3. Check for things:
             // 3.1 Check that lending pool core has bAssets
@@ -382,12 +372,12 @@
 
         it("should handle the fee calculations", async () => {
             // Step 0. Choose tokens and set up env
-            let addressProvider = await c_AaveLendingPoolAddressProvider.at(
-                integrationDetails.aavePlatformAddress,
-            );
-            let bAsset = await c_MockERC20WithFee.new("FEE", "F", 12, sa.default, "1000000");
-            let amount = new BN(10).pow(new BN(12));
-            let aToken = await c_MockAaveAToken.new(
+            const addressProvider = await c_AaveLendingPoolAddressProvider.at(
+                integrationDetails.aavePlatformAddress,
+            );
+            const bAsset = await c_MockERC20WithFee.new("FEE", "F", 12, sa.default, "1000000");
+            const amount = new BN(10).pow(new BN(12));
+            const aToken = await c_MockAaveAToken.new(
                 await addressProvider.getLendingPool(),
                 bAsset.address,
             );
@@ -403,25 +393,25 @@
                 from: sa.governor,
             });
             // 0.2 Get balance before
-            let bAssetRecipient = await addressProvider.getLendingPoolCore();
-            let bAssetRecipient_balBefore = await bAsset.balanceOf(bAssetRecipient);
-            let aaveIntegration_balBefore = await aToken.balanceOf(d_AaveIntegration.address);
+            const bAssetRecipient = await addressProvider.getLendingPoolCore();
+            const bAssetRecipient_balBefore = await bAsset.balanceOf(bAssetRecipient);
+            const aaveIntegration_balBefore = await aToken.balanceOf(d_AaveIntegration.address);
 
             // Step 1. xfer tokens to integration
-            let bal1 = await bAsset.balanceOf(d_AaveIntegration.address);
+            const bal1 = await bAsset.balanceOf(d_AaveIntegration.address);
             await bAsset.transfer(d_AaveIntegration.address, amount.toString());
 
-            let bal2 = await bAsset.balanceOf(d_AaveIntegration.address);
-            let receivedAmount = bal2.sub(bal1);
+            const bal2 = await bAsset.balanceOf(d_AaveIntegration.address);
+            const receivedAmount = bal2.sub(bal1);
             // fee = initialAmount - receivedAmount
-            let fee = amount.sub(receivedAmount);
+            const fee = amount.sub(receivedAmount);
             // feeRate = fee/amount (base 1e18)
-            let feeRate = fee.mul(fullScale).div(amount);
+            const feeRate = fee.mul(fullScale).div(amount);
             // expectedDepoit = receivedAmount - (receivedAmount*feeRate)
-            let expectedDeposit = receivedAmount.sub(receivedAmount.mul(feeRate).div(fullScale));
+            const expectedDeposit = receivedAmount.sub(receivedAmount.mul(feeRate).div(fullScale));
 
             // Step 2. call deposit
-            let tx = await d_AaveIntegration.deposit(
+            const tx = await d_AaveIntegration.deposit(
                 bAsset.address,
                 receivedAmount.toString(),
                 true,
@@ -433,13 +423,13 @@
                 bAssetRecipient_balBefore.add(expectedDeposit),
             );
             // 3.2 Check that aave integration has aTokens
-            let aaveIntegration_balAfter = await aToken.balanceOf(d_AaveIntegration.address);
+            const aaveIntegration_balAfter = await aToken.balanceOf(d_AaveIntegration.address);
             expect(aaveIntegration_balAfter).bignumber.lte(
                 aaveIntegration_balBefore.add(receivedAmount) as any,
             );
             // 3.3 Check that return value is cool (via event)
-            let receivedATokens = aaveIntegration_balAfter.sub(aaveIntegration_balBefore);
-            let min = receivedATokens.lt(expectedDeposit) ? receivedATokens : expectedDeposit;
+            const receivedATokens = aaveIntegration_balAfter.sub(aaveIntegration_balBefore);
+            const min = receivedATokens.lt(expectedDeposit) ? receivedATokens : expectedDeposit;
             expectEvent.inLogs(tx.logs, "Deposit", { _amount: min });
         });
 
