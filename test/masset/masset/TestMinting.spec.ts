import { createMultiple, percentToWeight, simpleToExactAmount } from "@utils/math";
import { createBasket, createBasset, Basket } from "@utils/mstable-objects";
import { shouldFail } from "openzeppelin-test-helpers";
import { BassetMachine, MassetMachine, StandardAccounts, SystemMachine } from "@utils/machines";
import { aToH } from "@utils/tools";

import envSetup from "@utils/env_setup";
import * as chai from "chai";
import { ERC20MockInstance, MassetInstance } from "types/generated";

const MassetArtifact = artifacts.require("Masset");

envSetup.configure();
const { expect, assert } = chai;

contract("MassetMinting", async (accounts) => {
<<<<<<< HEAD
  const sa = new StandardAccounts(accounts);
  let systemMachine;
  let masset;
  let b1, b2, b3, b4, b5, b6, b7;

  before("Init contract", async () => {

    systemMachine = new SystemMachine(accounts, sa.other);
    await systemMachine.initialiseMocks();
    const bassetMachine = new BassetMachine(sa.default, sa.other, 500000);

    //1. Deploy Bassets
    b1 = await bassetMachine.deployERC20Async();
    b2 = await bassetMachine.deployERC20Async();
    b3 = await bassetMachine.deployERC20Async();
    b4 = await bassetMachine.deployERC20Async();
    b5 = await bassetMachine.deployERC20Async();
    b6 = await bassetMachine.deployERC20Async();
    b7 = await bassetMachine.deployERC20Async();

    //2. Masset contract deploy
    masset = await MassetArtifact.new(
      "TestMasset",
      "TMT",
      [b1.address, b2.address, b3.address, b4.address, b5.address, b6.address, b7.address],
      [aToH("b1"), aToH("b2"), aToH("b3"), aToH("b4"), aToH("b5"), aToH("b6"), aToH("b7")],
      [percentToWeight(20), percentToWeight(20),
      percentToWeight(20), percentToWeight(20),
      percentToWeight(20), percentToWeight(20), percentToWeight(20)],
      [createMultiple(1), createMultiple(1), createMultiple(1), createMultiple(1),
      createMultiple(1), createMultiple(1), createMultiple(1)],
      sa.feePool,
      systemMachine.manager.address,
    );

  });

  describe("Minting", () => {
    it("Should mint multiple bAssets", async () => {
      await b1.approve(masset.address, 10, { from: sa.default });
      await b2.approve(masset.address, 10, { from: sa.default });
      await b3.approve(masset.address, 10, { from: sa.default });
      await b4.approve(masset.address, 10, { from: sa.default });
      await b5.approve(masset.address, 10, { from: sa.default });
      await b6.approve(masset.address, 10, { from: sa.default });
      await b7.approve(masset.address, 10, { from: sa.default });

      let mUSD_balBefore = await masset.balanceOf(sa.default);
      await masset.mint([10, 10, 10, 10, 10, 10, 10]);
      let mUSD_balAfter = await masset.balanceOf(sa.default);
      //assert(mUSD_balBefore.eq(new BN(0)));
      //assert(mUSD_balAfter.eq(new BN(10)));
    });

    it("Should mint 2 bAssets", async () => {
      await b1.approve(masset.address, 10, { from: sa.default });
      //await b2.approve(masset.address, 10, { from: sa.default });
      await b3.approve(masset.address, 10, { from: sa.default });
      //await b4.approve(masset.address, 10, { from: sa.default });

      let bitmap = 5; // 0101 = 5
      await masset.mintTo(bitmap, [10, 10], sa.default, { from: sa.default });

    });

    it("Should mint single bAsset", async () => {
      await b1.approve(masset.address, 10, { from: sa.default });
      await masset.mintSingle(b1.address, 10, sa.default, { from: sa.default });
    });

    it("Should return bAssets bitmap", async () => {
      //Returns two bit set, as there are only two bAssets
      let bitmap = await masset.getBitmapForAllBassets();
      //console.log(bitmap);
      assert(bitmap.eq(new BN(127)), "wrong bitmap");

      //Result sets only first bit, as b1 is at first index in bAsset array
      //bitmap = await masset.getBitmapFor([b1.address]);
      //assert(bitmap.eq(new BN(1)));

      //Result sets only second bit, as b2 is at second index in bAsset array
      //bitmap = await masset.getBitmapFor([b2.address]);
      //assert(bitmap.eq(new BN(2)));

      //TODO add test for 0 items
      //TODO add test for 32 items
      //TODO add test for more than 32 items
    });

    it("Should convert bitmap to index array", async () => {
      //let indexes = await masset.convertBitmapToIndexArr(3, 2);
      //console.log(indexes);

      //TODO (3,3) will return indexes[0,1,0] which is wrong
      //TODO need to look for solution
      //shouldFail(await masset.convertBitmapToIndexArr(3, 3));
      //console.log(indexes);
    });

    it("Should mint selected bAssets only", async () => {

    });
  });

=======
    const sa = new StandardAccounts(accounts);
    let systemMachine: SystemMachine;
    let masset: MassetInstance;
    let b1: ERC20MockInstance;
    let b2: ERC20MockInstance;

    before("Init contract", async () => {
        systemMachine = new SystemMachine(accounts, sa.other);
        await systemMachine.initialiseMocks();
        const bassetMachine = new BassetMachine(sa.default, sa.other, 500000);

        // 1. Deploy Bassets
        b1 = await bassetMachine.deployERC20Async();
        b2 = await bassetMachine.deployERC20Async();

        // 2. Masset contract deploy
        masset = await MassetArtifact.new(
            "TestMasset",
            "TMT",
            systemMachine.nexus.address,
            [b1.address, b2.address],
            [aToH("b1"), aToH("b2")],
            [percentToWeight(70), percentToWeight(70)],
            [createMultiple(1), createMultiple(1)],
            sa.feePool,
            systemMachine.forgeValidator.address,
        );
    });

    describe("Minting", () => {
        it("Should mint multiple bAssets", async () => {
            await b1.approve(masset.address, 10, { from: sa.default });
            await b2.approve(masset.address, 10, { from: sa.default });

            const mUSD_balBefore = await masset.balanceOf(sa.default);
            await masset.mint([10, 10]);
            const mUSD_balAfter = await masset.balanceOf(sa.default);
            // assert(mUSD_balBefore.eq(new BN(0)));
            // assert(mUSD_balAfter.eq(new BN(10)));
        });

        it("Should mint single bAsset", async () => {
            await b1.approve(masset.address, 10, { from: sa.default });
            await masset.mintSingle(b1.address, 10, sa.default, { from: sa.default });
        });
    });
>>>>>>> 77c2f2a2
});<|MERGE_RESOLUTION|>--- conflicted
+++ resolved
@@ -14,117 +14,10 @@
 const { expect, assert } = chai;
 
 contract("MassetMinting", async (accounts) => {
-<<<<<<< HEAD
-  const sa = new StandardAccounts(accounts);
-  let systemMachine;
-  let masset;
-  let b1, b2, b3, b4, b5, b6, b7;
-
-  before("Init contract", async () => {
-
-    systemMachine = new SystemMachine(accounts, sa.other);
-    await systemMachine.initialiseMocks();
-    const bassetMachine = new BassetMachine(sa.default, sa.other, 500000);
-
-    //1. Deploy Bassets
-    b1 = await bassetMachine.deployERC20Async();
-    b2 = await bassetMachine.deployERC20Async();
-    b3 = await bassetMachine.deployERC20Async();
-    b4 = await bassetMachine.deployERC20Async();
-    b5 = await bassetMachine.deployERC20Async();
-    b6 = await bassetMachine.deployERC20Async();
-    b7 = await bassetMachine.deployERC20Async();
-
-    //2. Masset contract deploy
-    masset = await MassetArtifact.new(
-      "TestMasset",
-      "TMT",
-      [b1.address, b2.address, b3.address, b4.address, b5.address, b6.address, b7.address],
-      [aToH("b1"), aToH("b2"), aToH("b3"), aToH("b4"), aToH("b5"), aToH("b6"), aToH("b7")],
-      [percentToWeight(20), percentToWeight(20),
-      percentToWeight(20), percentToWeight(20),
-      percentToWeight(20), percentToWeight(20), percentToWeight(20)],
-      [createMultiple(1), createMultiple(1), createMultiple(1), createMultiple(1),
-      createMultiple(1), createMultiple(1), createMultiple(1)],
-      sa.feePool,
-      systemMachine.manager.address,
-    );
-
-  });
-
-  describe("Minting", () => {
-    it("Should mint multiple bAssets", async () => {
-      await b1.approve(masset.address, 10, { from: sa.default });
-      await b2.approve(masset.address, 10, { from: sa.default });
-      await b3.approve(masset.address, 10, { from: sa.default });
-      await b4.approve(masset.address, 10, { from: sa.default });
-      await b5.approve(masset.address, 10, { from: sa.default });
-      await b6.approve(masset.address, 10, { from: sa.default });
-      await b7.approve(masset.address, 10, { from: sa.default });
-
-      let mUSD_balBefore = await masset.balanceOf(sa.default);
-      await masset.mint([10, 10, 10, 10, 10, 10, 10]);
-      let mUSD_balAfter = await masset.balanceOf(sa.default);
-      //assert(mUSD_balBefore.eq(new BN(0)));
-      //assert(mUSD_balAfter.eq(new BN(10)));
-    });
-
-    it("Should mint 2 bAssets", async () => {
-      await b1.approve(masset.address, 10, { from: sa.default });
-      //await b2.approve(masset.address, 10, { from: sa.default });
-      await b3.approve(masset.address, 10, { from: sa.default });
-      //await b4.approve(masset.address, 10, { from: sa.default });
-
-      let bitmap = 5; // 0101 = 5
-      await masset.mintTo(bitmap, [10, 10], sa.default, { from: sa.default });
-
-    });
-
-    it("Should mint single bAsset", async () => {
-      await b1.approve(masset.address, 10, { from: sa.default });
-      await masset.mintSingle(b1.address, 10, sa.default, { from: sa.default });
-    });
-
-    it("Should return bAssets bitmap", async () => {
-      //Returns two bit set, as there are only two bAssets
-      let bitmap = await masset.getBitmapForAllBassets();
-      //console.log(bitmap);
-      assert(bitmap.eq(new BN(127)), "wrong bitmap");
-
-      //Result sets only first bit, as b1 is at first index in bAsset array
-      //bitmap = await masset.getBitmapFor([b1.address]);
-      //assert(bitmap.eq(new BN(1)));
-
-      //Result sets only second bit, as b2 is at second index in bAsset array
-      //bitmap = await masset.getBitmapFor([b2.address]);
-      //assert(bitmap.eq(new BN(2)));
-
-      //TODO add test for 0 items
-      //TODO add test for 32 items
-      //TODO add test for more than 32 items
-    });
-
-    it("Should convert bitmap to index array", async () => {
-      //let indexes = await masset.convertBitmapToIndexArr(3, 2);
-      //console.log(indexes);
-
-      //TODO (3,3) will return indexes[0,1,0] which is wrong
-      //TODO need to look for solution
-      //shouldFail(await masset.convertBitmapToIndexArr(3, 3));
-      //console.log(indexes);
-    });
-
-    it("Should mint selected bAssets only", async () => {
-
-    });
-  });
-
-=======
     const sa = new StandardAccounts(accounts);
     let systemMachine: SystemMachine;
     let masset: MassetInstance;
-    let b1: ERC20MockInstance;
-    let b2: ERC20MockInstance;
+    let b1, b2, b3, b4, b5, b6, b7;
 
     before("Init contract", async () => {
         systemMachine = new SystemMachine(accounts, sa.other);
@@ -134,16 +27,36 @@
         // 1. Deploy Bassets
         b1 = await bassetMachine.deployERC20Async();
         b2 = await bassetMachine.deployERC20Async();
+        b3 = await bassetMachine.deployERC20Async();
+        b4 = await bassetMachine.deployERC20Async();
+        b5 = await bassetMachine.deployERC20Async();
+        b6 = await bassetMachine.deployERC20Async();
+        b7 = await bassetMachine.deployERC20Async();
 
         // 2. Masset contract deploy
         masset = await MassetArtifact.new(
             "TestMasset",
             "TMT",
-            systemMachine.nexus.address,
-            [b1.address, b2.address],
-            [aToH("b1"), aToH("b2")],
-            [percentToWeight(70), percentToWeight(70)],
-            [createMultiple(1), createMultiple(1)],
+            [b1.address, b2.address, b3.address, b4.address, b5.address, b6.address, b7.address],
+            [aToH("b1"), aToH("b2"), aToH("b3"), aToH("b4"), aToH("b5"), aToH("b6"), aToH("b7")],
+            [
+                percentToWeight(20),
+                percentToWeight(20),
+                percentToWeight(20),
+                percentToWeight(20),
+                percentToWeight(20),
+                percentToWeight(20),
+                percentToWeight(20),
+            ],
+            [
+                createMultiple(1),
+                createMultiple(1),
+                createMultiple(1),
+                createMultiple(1),
+                createMultiple(1),
+                createMultiple(1),
+                createMultiple(1),
+            ],
             sa.feePool,
             systemMachine.forgeValidator.address,
         );
@@ -153,18 +66,62 @@
         it("Should mint multiple bAssets", async () => {
             await b1.approve(masset.address, 10, { from: sa.default });
             await b2.approve(masset.address, 10, { from: sa.default });
+            await b3.approve(masset.address, 10, { from: sa.default });
+            await b4.approve(masset.address, 10, { from: sa.default });
+            await b5.approve(masset.address, 10, { from: sa.default });
+            await b6.approve(masset.address, 10, { from: sa.default });
+            await b7.approve(masset.address, 10, { from: sa.default });
 
             const mUSD_balBefore = await masset.balanceOf(sa.default);
-            await masset.mint([10, 10]);
+            await masset.mint([10, 10, 10, 10, 10, 10, 10]);
             const mUSD_balAfter = await masset.balanceOf(sa.default);
             // assert(mUSD_balBefore.eq(new BN(0)));
             // assert(mUSD_balAfter.eq(new BN(10)));
+        });
+
+        it("Should mint 2 bAssets", async () => {
+            await b1.approve(masset.address, 10, { from: sa.default });
+            // await b2.approve(masset.address, 10, { from: sa.default });
+            await b3.approve(masset.address, 10, { from: sa.default });
+            // await b4.approve(masset.address, 10, { from: sa.default });
+
+            const bitmap = 5; // 0101 = 5
+            await masset.mintTo(bitmap, [10, 10], sa.default, { from: sa.default });
         });
 
         it("Should mint single bAsset", async () => {
             await b1.approve(masset.address, 10, { from: sa.default });
             await masset.mintSingle(b1.address, 10, sa.default, { from: sa.default });
         });
+
+        it("Should return bAssets bitmap", async () => {
+            // Returns two bit set, as there are only two bAssets
+            const bitmap = await masset.getBitmapForAllBassets();
+            // console.log(bitmap);
+            assert(bitmap.eq(new BN(127)), "wrong bitmap");
+
+            // Result sets only first bit, as b1 is at first index in bAsset array
+            // bitmap = await masset.getBitmapFor([b1.address]);
+            // assert(bitmap.eq(new BN(1)));
+
+            // Result sets only second bit, as b2 is at second index in bAsset array
+            // bitmap = await masset.getBitmapFor([b2.address]);
+            // assert(bitmap.eq(new BN(2)));
+
+            // TODO add test for 0 items
+            // TODO add test for 32 items
+            // TODO add test for more than 32 items
+        });
+
+        it("Should convert bitmap to index array", async () => {
+            // let indexes = await masset.convertBitmapToIndexArr(3, 2);
+            // console.log(indexes);
+            // TODO (3,3) will return indexes[0,1,0] which is wrong
+            // TODO need to look for solution
+            // shouldFail(await masset.convertBitmapToIndexArr(3, 3));
+            // console.log(indexes);
+        });
+
+        it("Should mint selected bAssets only", async () => {});
     });
->>>>>>> 77c2f2a2
 });