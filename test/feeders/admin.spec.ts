--- conflicted
+++ resolved
@@ -306,11 +306,7 @@
                     const incrementSeconds = startTime.add(testData.elapsedSeconds).sub(currentTime)
                     await increaseTime(incrementSeconds)
                     const config = await pool.getConfig()
-<<<<<<< HEAD
-                    assertBNClose(config.a, testData.expectedValaue, 4)
-=======
                     assertBNClose(config.a, BN.from(testData.expectedValaue), 20)
->>>>>>> 13aaa096
                 })
             }
         })
