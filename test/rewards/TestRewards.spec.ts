--- conflicted
+++ resolved
@@ -79,22 +79,6 @@
         );
     });
 
-<<<<<<< HEAD
-    describe("Minting via Rewards contract", () => {
-        it("Governer should add rewards token to contract", async () => { });
-
-        it("Should approve single bAsset", async () => { });
-
-        it("Should approve multiple bAssets", async () => { });
-
-        it("Should mint single bAsset", async () => { });
-
-        it("Should mint multiple bAsset", async () => { });
-
-        it("User should claim reward", async () => { });
-
-        it("User should redeem reward", async () => { });
-=======
     describe("Contract deployed", async () => {
         it("Should have valid parameters", async () => {
             assert((await rewardsContract.mUSD()) === masset.address);
@@ -261,7 +245,6 @@
         context("getTrancheData()", () => {
             it("Should have Tranche data after funding");
         });
->>>>>>> 44d2c376
     });
 });
 
