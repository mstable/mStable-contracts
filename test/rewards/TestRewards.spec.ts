--- conflicted
+++ resolved
@@ -11,10 +11,8 @@
 import { ERC20MockInstance, MassetInstance, ForgeRewardsMUSDInstance } from "types/generated";
 
 const Masset = artifacts.require("Masset");
-<<<<<<< HEAD
 const ForgeRewardsMUSD = artifacts.require("ForgeRewardsMUSD");
-=======
->>>>>>> d2d39163
+
 
 envSetup.configure();
 const { expect, assert } = chai;
