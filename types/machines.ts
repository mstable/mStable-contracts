--- conflicted
+++ resolved
@@ -1,9 +1,6 @@
 import * as t from "./generated";
 import { Address } from "./common";
-<<<<<<< HEAD
-=======
 import { Basset } from "../test-utils/mstable-objects";
->>>>>>> a20be1b4
 import BN = require("bn.js");
 
 export interface ATokenDetails {
@@ -29,11 +26,7 @@
     cTokens: Array<CTokenDetails>;
 }
 
-<<<<<<< HEAD
-export interface BassetDetails {
-=======
 export interface BassetDetails extends Basset {
->>>>>>> a20be1b4
     address: Address;
     mAssetUnits: BN;
     overweight: boolean;
