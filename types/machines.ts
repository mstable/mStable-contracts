import * as t from "types/generated";
import { Address } from "./common";
import { Basset } from "../test-utils/mstable-objects";

<<<<<<< HEAD
const BN = require("bn.js");
=======
import BN = require("bn.js");
>>>>>>> efb35d52

export interface ATokenDetails {
    bAsset: Address;
    aToken: Address;
}
export interface CTokenDetails {
    bAsset: Address;
    cToken: Address;
}

export enum Platform {
    aave,
    compound,
}

export interface BassetIntegrationDetails {
    bAssets: Array<t.MockErc20Instance>;
    fees: Array<boolean>;
    platforms: Array<Platform>;
    aavePlatformAddress: Address;
    aTokens: Array<ATokenDetails>;
    cTokens: Array<CTokenDetails>;
}

export interface BassetDetails extends Basset {
    address: Address;
    mAssetUnits: BN;
    overweight: boolean;
}

export interface BasketComposition {
    bAssets: Array<BassetDetails>;
    totalSupply: BN;
    sumOfBassets: BN;
    failed: boolean;
    colRatio: BN;
}<|MERGE_RESOLUTION|>--- conflicted
+++ resolved
@@ -2,11 +2,7 @@
 import { Address } from "./common";
 import { Basset } from "../test-utils/mstable-objects";
 
-<<<<<<< HEAD
-const BN = require("bn.js");
-=======
-import BN = require("bn.js");
->>>>>>> efb35d52
+import BN from "bn.js";
 
 export interface ATokenDetails {
     bAsset: Address;
