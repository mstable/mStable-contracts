import "ts-node/register"
import "tsconfig-paths/register"
import { task, types } from "hardhat/config"
import { DEAD_ADDRESS, ONE_DAY, ONE_WEEK } from "@utils/constants"

import { params } from "./taskUtils"
import {
    AssetProxy__factory,
    BoostedVault__factory,
    BoostedDualVault__factory,
    SignatureVerifier__factory,
    GamifiedManager__factory,
    PlatformTokenVendorFactory__factory,
    StakedTokenMTA__factory,
} from "../types/generated"
import { getChain, getChainAddress, resolveAddress } from "./utils/networkAddressFactory"
import { getSignerAccount } from "./utils/signerFactory"
import { deployContract } from "./utils/deploy-utils"

task("getBytecode-BoostedDualVault").setAction(async () => {
    const size = BoostedDualVault__factory.bytecode.length / 2 / 1000
    if (size > 24.576) {
        console.error(`BoostedDualVault size is ${size} kb: ${size - 24.576} kb too big`)
    } else {
        console.log(`BoostedDualVault = ${size} kb`)
    }
})

task("BoostedVault.deploy", "Deploys a BoostedVault")
    .addParam("nexus", "Nexus address", undefined, params.address, false)
    .addParam("proxyAdmin", "ProxyAdmin address", undefined, params.address, false)
    .addParam("rewardsDistributor", "RewardsDistributor address", undefined, params.address, false)
    .addParam("stakingToken", "Staking token address", undefined, params.address, false)
    .addParam("rewardsToken", "Rewards token address", undefined, params.address, false)
    .addParam("vaultName", "Vault name", undefined, types.string, false)
    .addParam("vaultSymbol", "Vault symbol", undefined, types.string, false)
    .addParam("boostCoefficient", "Boost coefficient", undefined, types.string, false)
    .addParam("priceCoefficient", "Price coefficient", undefined, types.string, false)
    .setAction(
        async (
            {
                boostCoefficient,
                nexus,
                priceCoefficient,
                proxyAdmin,
                rewardsDistributor,
                rewardsToken,
                vaultName,
                vaultSymbol,
                stakingToken,
            }: {
                boostCoefficient: string
                nexus: string
                priceCoefficient: string
                proxyAdmin: string
                rewardsDistributor: string
                rewardsToken: string
                vaultName: string
                vaultSymbol: string
                stakingToken: string
            },
            { ethers },
        ) => {
            const [deployer] = await ethers.getSigners()

            const implementation = await new BoostedVault__factory(deployer).deploy(
                nexus,
                stakingToken,
                DEAD_ADDRESS,
                priceCoefficient,
                boostCoefficient,
                rewardsToken,
            )
            const receipt = await implementation.deployTransaction.wait()
            console.log(`Deployed Vault Implementation to ${implementation.address}. gas used ${receipt.gasUsed}`)

            const data = implementation.interface.encodeFunctionData("initialize", [rewardsDistributor, vaultName, vaultSymbol])

            const assetProxy = await new AssetProxy__factory(deployer).deploy(implementation.address, proxyAdmin, data)
            const assetProxyDeployReceipt = await assetProxy.deployTransaction.wait()

            await new BoostedVault__factory(deployer).attach(assetProxy.address)

            console.log(`Deployed Vault Proxy to ${assetProxy.address}. gas used ${assetProxyDeployReceipt.gasUsed}`)
        },
    )

task("StakedToken.deploy", "Deploys a Staked Token behind a proxy")
    .addOptionalParam("rewardsToken", "Rewards token address", "MTA", types.string)
    .addOptionalParam("questMaster", "Address of account that signs completed quests", undefined, params.address)
    .addOptionalParam("name", "Staked Token name", "Voting MTA V2", types.string)
    .addOptionalParam("symbol", "Staked Token symbol", "vMTA", types.string)
    .setAction(async (taskArgs, hre) => {
        const deployer = await getSignerAccount(hre, taskArgs.speed)
        const chain = getChain(hre)

        const nexusAddress = getChainAddress("Nexus", chain)
        const rewardsDistributorAddress = getChainAddress("RewardsDistributor", chain)
        const rewardsTokenAddress = resolveAddress(taskArgs.rewardsToken, chain)
        const questMasterAddress = taskArgs.questSignerAddress || getChainAddress("QuestMaster", chain)

        let gamifiedManagerAddress = getChainAddress("GamifiedManager", chain)
        if (!gamifiedManagerAddress) {
            const gamifiedManager = await deployContract(new GamifiedManager__factory(deployer.signer), "GamifiedManager")
            gamifiedManagerAddress = gamifiedManager.address
        }

        let signatureVerifierAddress = getChainAddress("SignatureVerifier", chain)
        if (!signatureVerifierAddress) {
            const signatureVerifier = await deployContract(new SignatureVerifier__factory(deployer.signer), "SignatureVerifier")
            signatureVerifierAddress = signatureVerifier.address
        }

        let platformTokenVendorFactoryAddress = getChainAddress("PlatformTokenVendorFactory", chain)
        if (!platformTokenVendorFactoryAddress) {
            const platformTokenVendorFactory = await deployContract(
                new PlatformTokenVendorFactory__factory(deployer.signer),
                "PlatformTokenVendorFactory",
            )
            platformTokenVendorFactoryAddress = platformTokenVendorFactory.address
        }

        const stakedTokenLibraryAddresses = {
            "contracts/governance/staking/GamifiedManager.sol:GamifiedManager": gamifiedManagerAddress,
            "contracts/rewards/staking/PlatformTokenVendorFactory.sol:PlatformTokenVendorFactory": platformTokenVendorFactoryAddress,
            "contracts/governance/staking/deps/SignatureVerifier.sol:SignatureVerifier": signatureVerifierAddress,
        }
        const stakedTokenMTAFactory = new StakedTokenMTA__factory(stakedTokenLibraryAddresses, deployer.signer)
        console.log(`Staked Token MTA contract size ${StakedTokenMTA__factory.bytecode.length / 2} bytes`)
        const stakedTokenImpl = await deployContract(stakedTokenMTAFactory, "StakedTokenMTA", [
            nexusAddress,
            rewardsTokenAddress,
            rewardsTokenAddress,
            ONE_WEEK,
            ONE_DAY.mul(2),
        ])

        const data = stakedTokenImpl.interface.encodeFunctionData("initialize", [
            taskArgs.name,
            taskArgs.symbol,
            rewardsDistributorAddress,
<<<<<<< HEAD
            taskArgs.questSignerAddress,
=======
            questMasterAddress,
>>>>>>> e994e75b
        ])
        await deployContract(new AssetProxy__factory(deployer.signer), "AssetProxy", [stakedTokenImpl.address, deployer.address, data])
    })

export {}<|MERGE_RESOLUTION|>--- conflicted
+++ resolved
@@ -139,11 +139,7 @@
             taskArgs.name,
             taskArgs.symbol,
             rewardsDistributorAddress,
-<<<<<<< HEAD
-            taskArgs.questSignerAddress,
-=======
             questMasterAddress,
->>>>>>> e994e75b
         ])
         await deployContract(new AssetProxy__factory(deployer.signer), "AssetProxy", [stakedTokenImpl.address, deployer.address, data])
     })
