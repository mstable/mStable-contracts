/* eslint-disable no-await-in-loop */
/* eslint-disable no-restricted-syntax */
/* eslint-disable no-console */
<<<<<<< HEAD
import { Bassets, btcBassets, capFactor, contracts, getBassetFromAddress, startingCap } from "@utils/btcConstants"
import { ONE_YEAR } from "@utils/constants"
import { applyDecimals, BN, simpleToExactAmount } from "@utils/math"
import { Contract, Signer } from "ethers"
import { formatUnits } from "ethers/lib/utils"
import { task, types } from "hardhat/config"
import { Masset, Masset__factory } from "types/generated"
import CurveRegistryExchangeABI from "../contracts/peripheral/Curve/CurveRegistryExchange.json"
import { getBasket, snapConfig, snapMassetStorage, snapTokenStorage } from "./utils/snap-utils"

interface TxSummary {
    total: BN
    fees: BN
}

interface Token {
    symbol: string
    address: string
    integrator: string
    decimals: number
    vaultBalance: BN
    ratio: BN
}
interface Balances {
    total: BN
    save: BN
    earn: BN
}

const formatBtc = (amount, decimals = 18, pad = 7, displayDecimals = 3): string => {
=======
import { btcBassets, capFactor, contracts, startingCap } from "@utils/btcConstants"
import { Signer } from "ethers"
import { formatUnits } from "ethers/lib/utils"
import { task, types } from "hardhat/config"
import { Masset, Masset__factory } from "types/generated"
import { BN } from "@utils/math"
import { dumpBassetStorage, dumpConfigStorage, dumpTokenStorage } from "./utils/storage-utils"
import {
    getMultiRedemptions,
    getBlockRange,
    getBasket,
    getBlock,
    snapConfig,
    Balances,
    getMints,
    getMultiMints,
    getRedemptions,
    getSwaps,
    outputFees,
} from "./utils/snap-utils"
import { Token, renBTC, sBTC, WBTC } from "./utils/tokens"
import { getSwapRates } from "./utils/rates-utils"

const mBtcBassets: Token[] = [renBTC, sBTC, WBTC]

const btcFormatter = (amount, decimals = 18, pad = 7, displayDecimals = 3): string => {
>>>>>>> 22560525
    const string2decimals = parseFloat(formatUnits(amount, decimals)).toFixed(displayDecimals)
    // Add thousands separator
    return string2decimals.replace(/\B(?=(\d{3})+(?!\d))/g, ",").padStart(pad)
}

<<<<<<< HEAD
/**
                    Swap Rates
*/

interface SwapRate {
    inputToken: Token
    inputAmountRaw: BN
    outputToken: Token
    mOutputRaw: BN
    curveOutputRaw: BN
    curveInverseOutputRaw: BN
}
const outputSwapRate = (swap: SwapRate) => {
    const { inputToken, outputToken, mOutputRaw, curveOutputRaw } = swap
    const inputScaled = applyDecimals(swap.inputAmountRaw, inputToken.decimals)

    // Process mUSD swap output
    const mOutputScaled = applyDecimals(mOutputRaw, outputToken.decimals)
    const mBasicPoints = mOutputScaled.sub(inputScaled).mul(10000).div(inputScaled)

    // Process Curve's swap output
    const curveOutputScaled = applyDecimals(curveOutputRaw, outputToken.decimals)
    const curvePercent = curveOutputScaled.sub(inputScaled).mul(10000).div(inputScaled)

    // Calculate the difference between the mUSD and Curve outputs in basis points
    const diffOutputs = mOutputRaw.sub(curveOutputRaw).mul(10000).div(mOutputRaw)

    // Calculate if there's an arbitrage = inverse curve output - input
    const curveInverseOutputScaled = applyDecimals(swap.curveInverseOutputRaw, swap.inputToken.decimals)
    const arbProfit = curveInverseOutputScaled.sub(inputScaled)

    console.log(
        `${formatBtc(swap.inputAmountRaw, inputToken.decimals, 3, 0)} ${inputToken.symbol.padEnd(6)} -> ${outputToken.symbol.padEnd(
            6,
        )} ${formatBtc(mOutputRaw, outputToken.decimals)} ${mBasicPoints.toString().padStart(4)}bps Curve ${formatBtc(
            curveOutputRaw,
            outputToken.decimals,
        )} ${curvePercent.toString().padStart(4)}bps ${diffOutputs.toString().padStart(4)}bps ${formatBtc(arbProfit, 18)}`,
    )
}
const outputSwapRates = (swaps: SwapRate[], toBlock: number) => {
    console.log(`\nSwap rates for block ${toBlock}`)
    console.log("Qty  Input    Output Qty Out    Rate        Output    Rate    Diff    Arb$")
    swaps.forEach((swap) => {
        outputSwapRate(swap)
=======
const getBalances = async (mAsset: Masset, toBlock: number): Promise<Balances> => {
    const mAssetBalance = await mAsset.totalSupply({
        blockTag: toBlock,
    })
    const savingBalance = await mAsset.balanceOf(contracts.mainnet.imBTC, {
        blockTag: toBlock,
    })
    const sushiPoolBalance = await mAsset.balanceOf(contracts.mainnet.sushiPool, {
        blockTag: toBlock,
>>>>>>> 22560525
    })
    const mStableFundManagerBalance = await mAsset.balanceOf(contracts.mainnet.fundManager, {
        blockTag: toBlock,
    })
<<<<<<< HEAD
    // Resolve all the Curve promises
    const curveSwaps = await Promise.all(curveSwapsPromises)

    // Merge the mUSD and Curve swaps into one array
    const swaps: SwapRate[] = pairs.map(({ inputToken, outputToken }, i) => ({
        inputToken,
        inputAmountRaw: simpleToExactAmount(inputAmount, inputToken.decimals),
        outputToken,
        mOutputRaw: mStableSwaps[i],
        // This first param of the Curve result is the pool address, the second is the output amount
        curveOutputRaw: curveSwaps[i * 2][1],
        curveInverseOutputRaw: curveSwaps[i * 2 + 1][1],
    }))
    outputSwapRates(swaps, toBlock)

    return swaps
}

const getBalances = async (mAsset: Masset, toBlock: number): Promise<Balances> => {
    const mAssetBalance = await mAsset.totalSupply({
        blockTag: toBlock,
    })
    const savingBalance = await mAsset.balanceOf(contracts.mainnet.imBTC, {
        blockTag: toBlock,
    })
    const sushiPoolBalance = await mAsset.balanceOf(contracts.mainnet.sushiPool, {
        blockTag: toBlock,
    })
    const mStableFundManagerBalance = await mAsset.balanceOf(contracts.mainnet.fundManager, {
        blockTag: toBlock,
    })
=======
>>>>>>> 22560525
    const otherBalances = mAssetBalance.sub(savingBalance).sub(sushiPoolBalance).sub(mStableFundManagerBalance)

    console.log("\nmBTC Holders")
    console.log(`imBTC                ${formatUnits(savingBalance).padEnd(20)} ${savingBalance.mul(100).div(mAssetBalance)}%`)
    console.log(`Sushi Pool           ${formatUnits(sushiPoolBalance).padEnd(20)} ${sushiPoolBalance.mul(100).div(mAssetBalance)}%`)
    console.log(
        `mStable Fund Manager ${formatUnits(mStableFundManagerBalance).padEnd(20)} ${mStableFundManagerBalance
            .mul(100)
            .div(mAssetBalance)}%`,
    )
    console.log(`Others               ${formatUnits(otherBalances).padEnd(20)} ${otherBalances.mul(100).div(mAssetBalance)}%`)

    return {
        total: mAssetBalance,
        save: savingBalance,
        earn: sushiPoolBalance,
    }
}

<<<<<<< HEAD
const getMints = async (mAsset: Masset, fromBlock: number, startTime: Date, toBlock: number): Promise<TxSummary> => {
    const filter = await mAsset.filters.Minted(null, null, null, null, null)
    const logs = await mAsset.queryFilter(filter, fromBlock, toBlock)

    console.log(`\nMints since block ${fromBlock} at ${startTime.toUTCString()}`)
    console.log("Block#\t Tx hash\t\t\t\t\t\t\t    bAsset Masset Quantity")
    let total = BN.from(0)
    let count = 0
    logs.forEach((log) => {
        const inputBasset = getBassetFromAddress(log.args.input)
        console.log(`${log.blockNumber} ${log.transactionHash} ${inputBasset.symbol.padEnd(6)} ${formatUnits(log.args.mAssetQuantity)}`)
        total = total.add(log.args.mAssetQuantity)
        count += 1
    })
    console.log(`Count ${count}, Total ${formatUnits(total)}`)
    return {
        total,
        fees: BN.from(0),
    }
}

const getMultiMints = async (mAsset: Masset, fromBlock: number, startTime: Date, toBlock: number): Promise<TxSummary> => {
    const filter = await mAsset.filters.MintedMulti(null, null, null, null, null)
    const logs = await mAsset.queryFilter(filter, fromBlock, toBlock)

    console.log(`\nMulti Mints since block ${fromBlock} at ${startTime.toUTCString()}`)
    console.log("Block#\t Tx hash\t\t\t\t\t\t\t    Masset Quantity")
    let total = BN.from(0)
    let count = 0
    logs.forEach((log) => {
        // Ignore nMintMulti events from collectInterest and collectPlatformInterest
        if (!log.args.inputs.length) return
        const inputBassets: Bassets[] = log.args.inputs.map((input) => getBassetFromAddress(input))
        console.log(`${log.blockNumber} ${log.transactionHash} ${formatUnits(log.args.mAssetQuantity)}`)
        inputBassets.forEach((bAsset, i) => {
            console.log(`   ${bAsset.symbol.padEnd(6)} ${formatUnits(log.args.inputQuantities[i], bAsset.decimals).padEnd(21)}`)
        })
        total = total.add(log.args.mAssetQuantity)
        count += 1
    })
    console.log(`Count ${count}, Total ${formatUnits(total)}`)
    return {
        total,
        fees: BN.from(0),
    }
}

const getRedemptions = async (mAsset: Masset, fromBlock: number, startTime: Date, toBlock: number): Promise<TxSummary> => {
    const filter = await mAsset.filters.Redeemed(null, null, null, null, null, null)
    const logs = await mAsset.queryFilter(filter, fromBlock, toBlock)

    console.log(`\nRedemptions since block ${fromBlock} at ${startTime.toUTCString()}`)
    console.log("Block#\t Tx hash\t\t\t\t\t\t\t    bAsset Masset Quantity\tFee")
    let total = BN.from(0)
    let fees = BN.from(0)
    let count = 0
    logs.forEach((log) => {
        const outputBasset = getBassetFromAddress(log.args.output)
        console.log(
            `${log.blockNumber} ${log.transactionHash} ${outputBasset.symbol.padEnd(6)} ${formatUnits(
                log.args.mAssetQuantity,
            )} ${formatUnits(log.args.scaledFee)}`,
        )
        total = total.add(log.args.mAssetQuantity)
        fees = fees.add(log.args.scaledFee)
        count += 1
    })
    console.log(`Count ${count}, Total ${formatUnits(total)}`)

    return {
        total,
        fees,
    }
}

const getMultiRedemptions = async (mAsset: Masset, fromBlock: number, startTime: Date, toBlock: number): Promise<TxSummary> => {
    const filter = await mAsset.filters.RedeemedMulti(null, null, null, null, null, null)
    const logs = await mAsset.queryFilter(filter, fromBlock, toBlock)

    console.log(`\nMulti Redemptions since block ${fromBlock} at ${startTime.toUTCString()}`)
    console.log("Block#\t Tx hash\t\t\t\t\t\t\t    Masset Quantity\t Fee")
    let total = BN.from(0)
    let fees = BN.from(0)
    let count = 0
    logs.forEach((log) => {
        const outputBassets: Bassets[] = log.args.outputs.map((output) => getBassetFromAddress(output))
        console.log(`${log.blockNumber} ${log.transactionHash} ${formatUnits(log.args.mAssetQuantity)} ${formatUnits(log.args.scaledFee)}`)
        outputBassets.forEach((bAsset, i) => {
            console.log(`   ${bAsset.symbol.padEnd(6)} ${formatUnits(log.args.outputQuantity[i], bAsset.decimals).padEnd(21)}`)
        })
        total = total.add(log.args.mAssetQuantity)
        fees = fees.add(log.args.scaledFee)
        count += 1
    })
    console.log(`Count ${count}, Total ${formatUnits(total)}`)
=======
const getMasset = (signer: Signer, contractAddress = "0x945Facb997494CC2570096c74b5F66A3507330a1"): Masset =>
    Masset__factory.connect(contractAddress, signer)

task("mBTC-storage", "Dumps mBTC's storage data")
    .addOptionalParam("block", "Block number to get storage from. (default: current block)", 0, types.int)
    .setAction(async (taskArgs, hre) => {
        const { ethers } = hre
>>>>>>> 22560525

        const toBlockNumber = taskArgs.to ? taskArgs.to : await ethers.provider.getBlockNumber()
        console.log(`Block number ${toBlockNumber}`)
        const [signer] = await ethers.getSigners()

<<<<<<< HEAD
const getSwaps = async (mAsset: Masset, fromBlock: number, startTime: Date, toBlock: number): Promise<TxSummary> => {
    const filter = await mAsset.filters.Swapped(null, null, null, null, null, null)
    const logs = await mAsset.queryFilter(filter, fromBlock, toBlock)
=======
        const mAsset = getMasset(signer)
>>>>>>> 22560525

        await dumpTokenStorage(mAsset, toBlockNumber)
        await dumpBassetStorage(mAsset, toBlockNumber)
        await dumpConfigStorage(mAsset, toBlockNumber)
    })

task("mBTC-storage", "Dumps mBTC's storage data")
    .addOptionalParam("block", "Block number to get storage from. (default: current block)", 0, types.int)
    .setAction(async (taskArgs, hre) => {
        const { ethers } = hre

        const toBlockNumber = taskArgs.to ? taskArgs.to : await ethers.provider.getBlockNumber()
        console.log(`Block number ${toBlockNumber}`)
        const [signer] = await ethers.getSigners()

        const mAsset = getMasset(signer)

        await snapTokenStorage(mAsset, toBlockNumber)
        await snapMassetStorage(mAsset, toBlockNumber)
    })

task("mBTC-snap", "Get the latest data from the mBTC contracts")
    .addOptionalParam("from", "Block to query transaction events from. (default: deployment block)", 11840520, types.int)
    .addOptionalParam("to", "Block to query transaction events to. (default: current block)", 0, types.int)
    .setAction(async (taskArgs, hre) => {
        const { ethers } = hre

        const [signer] = await ethers.getSigners()

        const mAsset = getMasset(signer)

<<<<<<< HEAD
        const toBlockNumber = taskArgs.to ? taskArgs.to : await ethers.provider.getBlockNumber()
        const currentTime = new Date()
        const fromBlock = taskArgs.from
        console.log(`Latest block ${toBlockNumber}, ${currentTime.toUTCString()}`)
        const startBlock = await hre.ethers.provider.getBlock(fromBlock)
        const startTime = new Date(startBlock.timestamp * 1000)
=======
        const { fromBlock, toBlock } = await getBlockRange(ethers, taskArgs.from, taskArgs.to)
>>>>>>> 22560525

        const tvlConfig = {
            startingCap,
            capFactor,
            invariantValidatorAddress: contracts.mainnet.InvariantValidator,
        }
        await getBasket(
            mAsset,
            btcBassets.map((b) => b.symbol),
            "mBTC",
<<<<<<< HEAD
            tvlConfig,
        )
        await snapConfig(mAsset, toBlockNumber)

        const balances = await getBalances(mAsset, toBlockNumber)

        const mintSummary = await getMints(mAsset, fromBlock, startTime, toBlockNumber)
        const mintMultiSummary = await getMultiMints(mAsset, fromBlock, startTime, toBlockNumber)
        const redeemSummary = await getRedemptions(mAsset, fromBlock, startTime, toBlockNumber)
        const redeemMultiSummary = await getMultiRedemptions(mAsset, fromBlock, startTime, toBlockNumber)
        const swapSummary = await getSwaps(mAsset, fromBlock, startTime, toBlockNumber)

        outputFees(mintSummary, mintMultiSummary, swapSummary, redeemSummary, redeemMultiSummary, balances, startTime, currentTime)
=======
            btcFormatter,
            tvlConfig,
        )
        await snapConfig(mAsset, fromBlock.blockNumber)

        const balances = await getBalances(mAsset, fromBlock.blockNumber)

        const mintSummary = await getMints(mBtcBassets, mAsset, fromBlock.blockNumber, toBlock.blockNumber, btcFormatter)
        const mintMultiSummary = await getMultiMints(mBtcBassets, mAsset, fromBlock.blockNumber, toBlock.blockNumber, btcFormatter)
        const redeemSummary = await getRedemptions(mBtcBassets, mAsset, fromBlock.blockNumber, toBlock.blockNumber, btcFormatter)
        const redeemMultiSummary = await getMultiRedemptions(mBtcBassets, mAsset, fromBlock.blockNumber, toBlock.blockNumber, btcFormatter)
        const swapSummary = await getSwaps(mBtcBassets, mAsset, fromBlock.blockNumber, toBlock.blockNumber, btcFormatter)

        outputFees(
            mintSummary,
            mintMultiSummary,
            swapSummary,
            redeemSummary,
            redeemMultiSummary,
            balances,
            fromBlock.blockTime,
            toBlock.blockTime,
            btcFormatter,
        )
>>>>>>> 22560525
    })

task("mBTC-rates", "mBTC rate comparison to Curve")
    .addOptionalParam("block", "Block number to compare rates at. (default: current block)", 0, types.int)
    .addOptionalParam("swapSize", "Swap size to compare rates with Curve", 1, types.int)
    .setAction(async (taskArgs, hre) => {
        const { ethers } = hre
        const [signer] = await ethers.getSigners()

        const mAsset = await getMasset(signer)
        const block = await getBlock(ethers, taskArgs.block)

        console.log(`\nGetting rates for mBTC at block ${block.blockNumber}, ${block.blockTime.toUTCString()}`)

        console.log("      Qty Input     Output      Qty Out    Rate             Output    Rate   Diff      Arb$")
        await getSwapRates(mBtcBassets, mBtcBassets, mAsset, block.blockNumber, btcFormatter, BN.from(taskArgs.swapSize))
        await snapConfig(mAsset, block.blockNumber)
    })

module.exports = {}<|MERGE_RESOLUTION|>--- conflicted
+++ resolved
@@ -1,38 +1,6 @@
 /* eslint-disable no-await-in-loop */
 /* eslint-disable no-restricted-syntax */
 /* eslint-disable no-console */
-<<<<<<< HEAD
-import { Bassets, btcBassets, capFactor, contracts, getBassetFromAddress, startingCap } from "@utils/btcConstants"
-import { ONE_YEAR } from "@utils/constants"
-import { applyDecimals, BN, simpleToExactAmount } from "@utils/math"
-import { Contract, Signer } from "ethers"
-import { formatUnits } from "ethers/lib/utils"
-import { task, types } from "hardhat/config"
-import { Masset, Masset__factory } from "types/generated"
-import CurveRegistryExchangeABI from "../contracts/peripheral/Curve/CurveRegistryExchange.json"
-import { getBasket, snapConfig, snapMassetStorage, snapTokenStorage } from "./utils/snap-utils"
-
-interface TxSummary {
-    total: BN
-    fees: BN
-}
-
-interface Token {
-    symbol: string
-    address: string
-    integrator: string
-    decimals: number
-    vaultBalance: BN
-    ratio: BN
-}
-interface Balances {
-    total: BN
-    save: BN
-    earn: BN
-}
-
-const formatBtc = (amount, decimals = 18, pad = 7, displayDecimals = 3): string => {
-=======
 import { btcBassets, capFactor, contracts, startingCap } from "@utils/btcConstants"
 import { Signer } from "ethers"
 import { formatUnits } from "ethers/lib/utils"
@@ -59,90 +27,9 @@
 const mBtcBassets: Token[] = [renBTC, sBTC, WBTC]
 
 const btcFormatter = (amount, decimals = 18, pad = 7, displayDecimals = 3): string => {
->>>>>>> 22560525
     const string2decimals = parseFloat(formatUnits(amount, decimals)).toFixed(displayDecimals)
     // Add thousands separator
     return string2decimals.replace(/\B(?=(\d{3})+(?!\d))/g, ",").padStart(pad)
-}
-
-<<<<<<< HEAD
-/**
-                    Swap Rates
-*/
-
-interface SwapRate {
-    inputToken: Token
-    inputAmountRaw: BN
-    outputToken: Token
-    mOutputRaw: BN
-    curveOutputRaw: BN
-    curveInverseOutputRaw: BN
-}
-const outputSwapRate = (swap: SwapRate) => {
-    const { inputToken, outputToken, mOutputRaw, curveOutputRaw } = swap
-    const inputScaled = applyDecimals(swap.inputAmountRaw, inputToken.decimals)
-
-    // Process mUSD swap output
-    const mOutputScaled = applyDecimals(mOutputRaw, outputToken.decimals)
-    const mBasicPoints = mOutputScaled.sub(inputScaled).mul(10000).div(inputScaled)
-
-    // Process Curve's swap output
-    const curveOutputScaled = applyDecimals(curveOutputRaw, outputToken.decimals)
-    const curvePercent = curveOutputScaled.sub(inputScaled).mul(10000).div(inputScaled)
-
-    // Calculate the difference between the mUSD and Curve outputs in basis points
-    const diffOutputs = mOutputRaw.sub(curveOutputRaw).mul(10000).div(mOutputRaw)
-
-    // Calculate if there's an arbitrage = inverse curve output - input
-    const curveInverseOutputScaled = applyDecimals(swap.curveInverseOutputRaw, swap.inputToken.decimals)
-    const arbProfit = curveInverseOutputScaled.sub(inputScaled)
-
-    console.log(
-        `${formatBtc(swap.inputAmountRaw, inputToken.decimals, 3, 0)} ${inputToken.symbol.padEnd(6)} -> ${outputToken.symbol.padEnd(
-            6,
-        )} ${formatBtc(mOutputRaw, outputToken.decimals)} ${mBasicPoints.toString().padStart(4)}bps Curve ${formatBtc(
-            curveOutputRaw,
-            outputToken.decimals,
-        )} ${curvePercent.toString().padStart(4)}bps ${diffOutputs.toString().padStart(4)}bps ${formatBtc(arbProfit, 18)}`,
-    )
-}
-const outputSwapRates = (swaps: SwapRate[], toBlock: number) => {
-    console.log(`\nSwap rates for block ${toBlock}`)
-    console.log("Qty  Input    Output Qty Out    Rate        Output    Rate    Diff    Arb$")
-    swaps.forEach((swap) => {
-        outputSwapRate(swap)
-=======
-const getBalances = async (mAsset: Masset, toBlock: number): Promise<Balances> => {
-    const mAssetBalance = await mAsset.totalSupply({
-        blockTag: toBlock,
-    })
-    const savingBalance = await mAsset.balanceOf(contracts.mainnet.imBTC, {
-        blockTag: toBlock,
-    })
-    const sushiPoolBalance = await mAsset.balanceOf(contracts.mainnet.sushiPool, {
-        blockTag: toBlock,
->>>>>>> 22560525
-    })
-    const mStableFundManagerBalance = await mAsset.balanceOf(contracts.mainnet.fundManager, {
-        blockTag: toBlock,
-    })
-<<<<<<< HEAD
-    // Resolve all the Curve promises
-    const curveSwaps = await Promise.all(curveSwapsPromises)
-
-    // Merge the mUSD and Curve swaps into one array
-    const swaps: SwapRate[] = pairs.map(({ inputToken, outputToken }, i) => ({
-        inputToken,
-        inputAmountRaw: simpleToExactAmount(inputAmount, inputToken.decimals),
-        outputToken,
-        mOutputRaw: mStableSwaps[i],
-        // This first param of the Curve result is the pool address, the second is the output amount
-        curveOutputRaw: curveSwaps[i * 2][1],
-        curveInverseOutputRaw: curveSwaps[i * 2 + 1][1],
-    }))
-    outputSwapRates(swaps, toBlock)
-
-    return swaps
 }
 
 const getBalances = async (mAsset: Masset, toBlock: number): Promise<Balances> => {
@@ -158,9 +45,10 @@
     const mStableFundManagerBalance = await mAsset.balanceOf(contracts.mainnet.fundManager, {
         blockTag: toBlock,
     })
-=======
->>>>>>> 22560525
-    const otherBalances = mAssetBalance.sub(savingBalance).sub(sushiPoolBalance).sub(mStableFundManagerBalance)
+    const otherBalances = mAssetBalance
+        .sub(savingBalance)
+        .sub(sushiPoolBalance)
+        .sub(mStableFundManagerBalance)
 
     console.log("\nmBTC Holders")
     console.log(`imBTC                ${formatUnits(savingBalance).padEnd(20)} ${savingBalance.mul(100).div(mAssetBalance)}%`)
@@ -179,128 +67,8 @@
     }
 }
 
-<<<<<<< HEAD
-const getMints = async (mAsset: Masset, fromBlock: number, startTime: Date, toBlock: number): Promise<TxSummary> => {
-    const filter = await mAsset.filters.Minted(null, null, null, null, null)
-    const logs = await mAsset.queryFilter(filter, fromBlock, toBlock)
-
-    console.log(`\nMints since block ${fromBlock} at ${startTime.toUTCString()}`)
-    console.log("Block#\t Tx hash\t\t\t\t\t\t\t    bAsset Masset Quantity")
-    let total = BN.from(0)
-    let count = 0
-    logs.forEach((log) => {
-        const inputBasset = getBassetFromAddress(log.args.input)
-        console.log(`${log.blockNumber} ${log.transactionHash} ${inputBasset.symbol.padEnd(6)} ${formatUnits(log.args.mAssetQuantity)}`)
-        total = total.add(log.args.mAssetQuantity)
-        count += 1
-    })
-    console.log(`Count ${count}, Total ${formatUnits(total)}`)
-    return {
-        total,
-        fees: BN.from(0),
-    }
-}
-
-const getMultiMints = async (mAsset: Masset, fromBlock: number, startTime: Date, toBlock: number): Promise<TxSummary> => {
-    const filter = await mAsset.filters.MintedMulti(null, null, null, null, null)
-    const logs = await mAsset.queryFilter(filter, fromBlock, toBlock)
-
-    console.log(`\nMulti Mints since block ${fromBlock} at ${startTime.toUTCString()}`)
-    console.log("Block#\t Tx hash\t\t\t\t\t\t\t    Masset Quantity")
-    let total = BN.from(0)
-    let count = 0
-    logs.forEach((log) => {
-        // Ignore nMintMulti events from collectInterest and collectPlatformInterest
-        if (!log.args.inputs.length) return
-        const inputBassets: Bassets[] = log.args.inputs.map((input) => getBassetFromAddress(input))
-        console.log(`${log.blockNumber} ${log.transactionHash} ${formatUnits(log.args.mAssetQuantity)}`)
-        inputBassets.forEach((bAsset, i) => {
-            console.log(`   ${bAsset.symbol.padEnd(6)} ${formatUnits(log.args.inputQuantities[i], bAsset.decimals).padEnd(21)}`)
-        })
-        total = total.add(log.args.mAssetQuantity)
-        count += 1
-    })
-    console.log(`Count ${count}, Total ${formatUnits(total)}`)
-    return {
-        total,
-        fees: BN.from(0),
-    }
-}
-
-const getRedemptions = async (mAsset: Masset, fromBlock: number, startTime: Date, toBlock: number): Promise<TxSummary> => {
-    const filter = await mAsset.filters.Redeemed(null, null, null, null, null, null)
-    const logs = await mAsset.queryFilter(filter, fromBlock, toBlock)
-
-    console.log(`\nRedemptions since block ${fromBlock} at ${startTime.toUTCString()}`)
-    console.log("Block#\t Tx hash\t\t\t\t\t\t\t    bAsset Masset Quantity\tFee")
-    let total = BN.from(0)
-    let fees = BN.from(0)
-    let count = 0
-    logs.forEach((log) => {
-        const outputBasset = getBassetFromAddress(log.args.output)
-        console.log(
-            `${log.blockNumber} ${log.transactionHash} ${outputBasset.symbol.padEnd(6)} ${formatUnits(
-                log.args.mAssetQuantity,
-            )} ${formatUnits(log.args.scaledFee)}`,
-        )
-        total = total.add(log.args.mAssetQuantity)
-        fees = fees.add(log.args.scaledFee)
-        count += 1
-    })
-    console.log(`Count ${count}, Total ${formatUnits(total)}`)
-
-    return {
-        total,
-        fees,
-    }
-}
-
-const getMultiRedemptions = async (mAsset: Masset, fromBlock: number, startTime: Date, toBlock: number): Promise<TxSummary> => {
-    const filter = await mAsset.filters.RedeemedMulti(null, null, null, null, null, null)
-    const logs = await mAsset.queryFilter(filter, fromBlock, toBlock)
-
-    console.log(`\nMulti Redemptions since block ${fromBlock} at ${startTime.toUTCString()}`)
-    console.log("Block#\t Tx hash\t\t\t\t\t\t\t    Masset Quantity\t Fee")
-    let total = BN.from(0)
-    let fees = BN.from(0)
-    let count = 0
-    logs.forEach((log) => {
-        const outputBassets: Bassets[] = log.args.outputs.map((output) => getBassetFromAddress(output))
-        console.log(`${log.blockNumber} ${log.transactionHash} ${formatUnits(log.args.mAssetQuantity)} ${formatUnits(log.args.scaledFee)}`)
-        outputBassets.forEach((bAsset, i) => {
-            console.log(`   ${bAsset.symbol.padEnd(6)} ${formatUnits(log.args.outputQuantity[i], bAsset.decimals).padEnd(21)}`)
-        })
-        total = total.add(log.args.mAssetQuantity)
-        fees = fees.add(log.args.scaledFee)
-        count += 1
-    })
-    console.log(`Count ${count}, Total ${formatUnits(total)}`)
-=======
 const getMasset = (signer: Signer, contractAddress = "0x945Facb997494CC2570096c74b5F66A3507330a1"): Masset =>
     Masset__factory.connect(contractAddress, signer)
-
-task("mBTC-storage", "Dumps mBTC's storage data")
-    .addOptionalParam("block", "Block number to get storage from. (default: current block)", 0, types.int)
-    .setAction(async (taskArgs, hre) => {
-        const { ethers } = hre
->>>>>>> 22560525
-
-        const toBlockNumber = taskArgs.to ? taskArgs.to : await ethers.provider.getBlockNumber()
-        console.log(`Block number ${toBlockNumber}`)
-        const [signer] = await ethers.getSigners()
-
-<<<<<<< HEAD
-const getSwaps = async (mAsset: Masset, fromBlock: number, startTime: Date, toBlock: number): Promise<TxSummary> => {
-    const filter = await mAsset.filters.Swapped(null, null, null, null, null, null)
-    const logs = await mAsset.queryFilter(filter, fromBlock, toBlock)
-=======
-        const mAsset = getMasset(signer)
->>>>>>> 22560525
-
-        await dumpTokenStorage(mAsset, toBlockNumber)
-        await dumpBassetStorage(mAsset, toBlockNumber)
-        await dumpConfigStorage(mAsset, toBlockNumber)
-    })
 
 task("mBTC-storage", "Dumps mBTC's storage data")
     .addOptionalParam("block", "Block number to get storage from. (default: current block)", 0, types.int)
@@ -313,8 +81,9 @@
 
         const mAsset = getMasset(signer)
 
-        await snapTokenStorage(mAsset, toBlockNumber)
-        await snapMassetStorage(mAsset, toBlockNumber)
+        await dumpTokenStorage(mAsset, toBlockNumber)
+        await dumpBassetStorage(mAsset, toBlockNumber)
+        await dumpConfigStorage(mAsset, toBlockNumber)
     })
 
 task("mBTC-snap", "Get the latest data from the mBTC contracts")
@@ -327,16 +96,7 @@
 
         const mAsset = getMasset(signer)
 
-<<<<<<< HEAD
-        const toBlockNumber = taskArgs.to ? taskArgs.to : await ethers.provider.getBlockNumber()
-        const currentTime = new Date()
-        const fromBlock = taskArgs.from
-        console.log(`Latest block ${toBlockNumber}, ${currentTime.toUTCString()}`)
-        const startBlock = await hre.ethers.provider.getBlock(fromBlock)
-        const startTime = new Date(startBlock.timestamp * 1000)
-=======
         const { fromBlock, toBlock } = await getBlockRange(ethers, taskArgs.from, taskArgs.to)
->>>>>>> 22560525
 
         const tvlConfig = {
             startingCap,
@@ -347,21 +107,6 @@
             mAsset,
             btcBassets.map((b) => b.symbol),
             "mBTC",
-<<<<<<< HEAD
-            tvlConfig,
-        )
-        await snapConfig(mAsset, toBlockNumber)
-
-        const balances = await getBalances(mAsset, toBlockNumber)
-
-        const mintSummary = await getMints(mAsset, fromBlock, startTime, toBlockNumber)
-        const mintMultiSummary = await getMultiMints(mAsset, fromBlock, startTime, toBlockNumber)
-        const redeemSummary = await getRedemptions(mAsset, fromBlock, startTime, toBlockNumber)
-        const redeemMultiSummary = await getMultiRedemptions(mAsset, fromBlock, startTime, toBlockNumber)
-        const swapSummary = await getSwaps(mAsset, fromBlock, startTime, toBlockNumber)
-
-        outputFees(mintSummary, mintMultiSummary, swapSummary, redeemSummary, redeemMultiSummary, balances, startTime, currentTime)
-=======
             btcFormatter,
             tvlConfig,
         )
@@ -386,7 +131,6 @@
             toBlock.blockTime,
             btcFormatter,
         )
->>>>>>> 22560525
     })
 
 task("mBTC-rates", "mBTC rate comparison to Curve")
